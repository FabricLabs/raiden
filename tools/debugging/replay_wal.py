--- conflicted
+++ resolved
@@ -225,15 +225,11 @@
     all_state_changes = storage.get_statechanges_by_range(RANGE_ALL_STATE_CHANGES)
     for state_change in all_state_changes:
         # Dispatching the state changes one-by-one to easy debugging
-<<<<<<< HEAD
-        _, events = wal.state_manager.dispatch(state_change)
-=======
         state, events = dispatch(
             state=state,
             state_change=state_change,
             state_transition=wal.state_transition,
         )
->>>>>>> 0947d9e5
 
         msg = "Chain state must never be cleared up."
         assert state, msg
