--- conflicted
+++ resolved
@@ -351,11 +351,6 @@
 
         if canonical_identifier is not None:
             return contractreceivechannelclosed_from_event(canonical_identifier, event)
-<<<<<<< HEAD
-        else:
-            return contractreceiverouteclosed_from_event(event)
-=======
->>>>>>> 0947d9e5
 
     elif event_name == ChannelEvent.SETTLED:
         channel_settle_state = get_contractreceivechannelsettled_data_from_event(
