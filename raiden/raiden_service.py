# pylint: disable=too-many-lines
import os
import random
import time
from collections import defaultdict
from enum import Enum
from typing import Any, Dict, List, NamedTuple, Set, Tuple, cast
from uuid import UUID

import filelock
import gevent
import structlog
from eth_utils import to_hex
from gevent import Greenlet
from gevent.event import AsyncResult, Event
from web3.types import BlockData

from raiden import routing
from raiden.api.python import RaidenAPI
from raiden.api.rest import APIServer, RestAPI
from raiden.blockchain.decode import blockchainevent_to_statechange
from raiden.blockchain.events import BlockchainEvents
from raiden.blockchain.filters import RaidenContractFilter
from raiden.blockchain_events_handler import after_blockchain_statechange
from raiden.constants import (
    ABSENT_SECRET,
    BLOCK_ID_LATEST,
    GENESIS_BLOCK_NUMBER,
    SECRET_LENGTH,
    SNAPSHOT_STATE_CHANGES_COUNT,
    Environment,
    RoutingMode,
)
from raiden.exceptions import (
    BrokenPreconditionError,
    InvalidDBData,
    InvalidSecret,
    InvalidSecretHash,
    InvalidSettleTimeout,
    PaymentConflict,
    RaidenRecoverableError,
    RaidenUnrecoverableError,
    SerializationError,
)
from raiden.message_handler import MessageHandler
from raiden.messages.abstract import Message, SignedMessage
from raiden.messages.encode import message_from_sendevent
from raiden.network.proxies.proxy_manager import ProxyManager
from raiden.network.proxies.service_registry import ServiceRegistry
from raiden.network.proxies.user_deposit import UserDeposit
from raiden.network.rpc.client import JSONRPCClient
from raiden.network.transport.matrix.transport import MatrixTransport, MessagesQueue
from raiden.raiden_event_handler import EventHandler
from raiden.services import send_pfs_update, update_monitoring_service_from_balance_proof
from raiden.settings import RaidenConfig
from raiden.storage import sqlite, wal
from raiden.storage.serialization import DictSerializer, JSONSerializer
from raiden.storage.sqlite import HIGH_STATECHANGE_ULID, Range
from raiden.storage.wal import WriteAheadLog
from raiden.tasks import AlarmTask
from raiden.transfer import node, views
from raiden.transfer.architecture import (
    BalanceProofSignedState,
    ContractSendEvent,
    Event as RaidenEvent,
    StateChange,
)
from raiden.transfer.channel import get_capacity
from raiden.transfer.events import (
    EventPaymentSentFailed,
    EventPaymentSentSuccess,
    SendWithdrawExpired,
    SendWithdrawRequest,
)
from raiden.transfer.identifiers import CanonicalIdentifier
from raiden.transfer.mediated_transfer.events import (
    EventRouteFailed,
    SendLockedTransfer,
    SendSecretRequest,
    SendUnlock,
)
from raiden.transfer.mediated_transfer.mediation_fee import (
    FeeScheduleState,
    calculate_imbalance_fees,
)
from raiden.transfer.mediated_transfer.state import TransferDescriptionWithSecretState
from raiden.transfer.mediated_transfer.state_change import (
    ActionInitInitiator,
    ReceiveLockExpired,
    ReceiveTransferCancelRoute,
    ReceiveTransferRefund,
)
from raiden.transfer.mediated_transfer.tasks import InitiatorTask
<<<<<<< HEAD
from raiden.transfer.state import ChainState, TokenNetworkRegistryState
=======
from raiden.transfer.state import ChainState, RouteState, TokenNetworkRegistryState
>>>>>>> 0947d9e5
from raiden.transfer.state_change import (
    ActionChannelSetRevealTimeout,
    ActionChannelWithdraw,
    BalanceProofStateChange,
    Block,
    ContractReceiveChannelDeposit,
    ReceiveUnlock,
    ReceiveWithdrawExpired,
    ReceiveWithdrawRequest,
)
from raiden.ui.startup import RaidenBundle, ServicesBundle
from raiden.utils.formatting import lpex, to_checksum_address
from raiden.utils.gevent import spawn_named
from raiden.utils.logging import redact_secret
from raiden.utils.runnable import Runnable
from raiden.utils.secrethash import sha256_secrethash
from raiden.utils.signer import LocalSigner, Signer
from raiden.utils.transfers import random_secret
from raiden.utils.typing import (
    MYPY_ANNOTATION,
    Address,
    BlockNumber,
    BlockTimeout,
    InitiatorAddress,
    Optional,
    PaymentAmount,
    PaymentID,
    PrivateKey,
    Secret,
    SecretHash,
    SecretRegistryAddress,
    TargetAddress,
    TokenNetworkAddress,
    WithdrawAmount,
    typecheck,
)
from raiden.utils.upgrades import UpgradeManager
from raiden_contracts.contract_manager import ContractManager

log = structlog.get_logger(__name__)
StatusesDict = Dict[TargetAddress, Dict[PaymentID, "PaymentStatus"]]

PFS_UPDATE_CAPACITY_STATE_CHANGES = (
    ContractReceiveChannelDeposit,
    ReceiveUnlock,
    ReceiveWithdrawRequest,
    ReceiveWithdrawExpired,
    ReceiveTransferCancelRoute,
    ReceiveLockExpired,
    ReceiveTransferRefund,
    # State change | Reason why update is not needed
    # ActionInitInitiator | Update triggered by SendLockedTransfer
    # ActionInitMediator | Update triggered by SendLockedTransfer
    # ActionInitTarget | Update triggered by SendLockedTransfer
    # ActionTransferReroute | Update triggered by SendLockedTransfer
    # ActionChannelWithdraw | Upd. triggered by ReceiveWithdrawConfirmation/ReceiveWithdrawExpired
)
PFS_UPDATE_CAPACITY_EVENTS = (
    SendUnlock,
    SendLockedTransfer,
    SendWithdrawRequest,
    SendWithdrawExpired,
)

# Assume lower capacity for fees when in doubt, see
# https://raiden-network-specification.readthedocs.io/en/latest/pathfinding_service.html
#    #when-to-send-pfsfeeupdates
PFS_UPDATE_FEE_STATE_CHANGES = (
    ContractReceiveChannelDeposit,
    ReceiveWithdrawRequest,
    ReceiveWithdrawExpired,
)
PFS_UPDATE_FEE_EVENTS = (SendWithdrawRequest, SendWithdrawExpired)

assert not set(PFS_UPDATE_FEE_STATE_CHANGES) - set(
    PFS_UPDATE_CAPACITY_STATE_CHANGES
), "No fee updates without capacity updates possible"
assert not set(PFS_UPDATE_FEE_EVENTS) - set(
    PFS_UPDATE_CAPACITY_EVENTS
), "No fee updates without capacity updates possible"


def initiator_init(
    raiden: "RaidenService",
    transfer_identifier: PaymentID,
    transfer_amount: PaymentAmount,
    transfer_secret: Secret,
    transfer_secrethash: SecretHash,
    token_network_address: TokenNetworkAddress,
    target_address: TargetAddress,
    lock_timeout: BlockTimeout = None,
    route_states: List[RouteState] = None,
) -> Tuple[Optional[str], ActionInitInitiator]:
    transfer_state = TransferDescriptionWithSecretState(
        token_network_registry_address=raiden.default_registry.address,
        payment_identifier=transfer_identifier,
        amount=transfer_amount,
        token_network_address=token_network_address,
        initiator=InitiatorAddress(raiden.address),
        target=target_address,
        secret=transfer_secret,
        secrethash=transfer_secrethash,
        lock_timeout=lock_timeout,
    )

    error_msg = None

    if route_states is None:
        error_msg, route_states, feedback_token = routing.get_best_routes(
            chain_state=views.state_from_raiden(raiden),
            token_network_address=token_network_address,
            one_to_n_address=raiden.default_one_to_n_address,
            from_address=InitiatorAddress(raiden.address),
            to_address=target_address,
            amount=transfer_amount,
            previous_address=None,
            pfs_config=raiden.config.pfs_config,
            privkey=raiden.privkey,
        )

        # Only prepare feedback when token is available
        if feedback_token is not None:
            for route_state in route_states:
                raiden.route_to_feedback_token[tuple(route_state.route)] = feedback_token

    return error_msg, ActionInitInitiator(transfer_state, route_states)


def smart_contract_filters_from_node_state(
    chain_state: ChainState,
    secret_registry_address: SecretRegistryAddress,
) -> RaidenContractFilter:
    token_network_registries = chain_state.identifiers_to_tokennetworkregistries.values()
    token_networks = [tn for tnr in token_network_registries for tn in tnr.token_network_list]
    channels_of_token_network = {
        tn.address: set(tn.channelidentifiers_to_channels.keys())
        for tn in token_networks
        if tn.channelidentifiers_to_channels
    }

    return RaidenContractFilter(
        secret_registry_address=secret_registry_address,
        token_network_registry_addresses={tnr.address for tnr in token_network_registries},
        token_network_addresses={tn.address for tn in token_networks},
        channels_of_token_network=channels_of_token_network,
        ignore_secret_registry_until_channel_found=not channels_of_token_network,
    )


class PaymentStatus(NamedTuple):
    """Value type for RaidenService.targets_to_identifiers_to_statuses.

    Contains the necessary information to tell conflicting transfers from
    retries as well as the status of a transfer that is retried.
    """

    payment_identifier: PaymentID
    amount: PaymentAmount
    token_network_address: TokenNetworkAddress
    payment_done: AsyncResult
    lock_timeout: Optional[BlockTimeout]

    def matches(self, token_network_address: TokenNetworkAddress, amount: PaymentAmount) -> bool:
        return token_network_address == self.token_network_address and amount == self.amount


class SyncTimeout:
    """Helper to determine if the sync should halt or continue.

    The goal of this helper is to stop syncing before the block
    `current_confirmed_head` is pruned, otherwise JSON-RPC requests will start
    to fail.
    """

    def __init__(self, current_confirmed_head: BlockNumber, timeout: float) -> None:
        self.sync_start = time.monotonic()
        self.timeout = timeout
        self.current_confirmed_head = current_confirmed_head

    def time_elapsed(self) -> float:
        delta = time.monotonic() - self.sync_start
        return delta

    def should_continue(self, last_fetched_block: BlockNumber) -> bool:
        has_time = self.timeout >= self.time_elapsed()
        has_blocks_unsynched = self.current_confirmed_head > last_fetched_block

        return has_time and has_blocks_unsynched


class SynchronizationState(Enum):
    FULLY_SYNCED = "fully_synced"
    PARTIALLY_SYNCED = "partially_synced"


class RaidenService(Runnable):
    """ A Raiden node. """

    def __init__(
        self,
        rpc_client: JSONRPCClient,
        proxy_manager: ProxyManager,
        query_start_block: BlockNumber,
        raiden_bundle: RaidenBundle,
        services_bundle: Optional[ServicesBundle],
        transport: MatrixTransport,
        raiden_event_handler: EventHandler,
        message_handler: MessageHandler,
        routing_mode: RoutingMode,
        config: RaidenConfig,
        api_server: Optional[APIServer] = None,
    ) -> None:
        super().__init__()

        # check that the settlement timeout fits the limits of the contract
        settlement_timeout_min = raiden_bundle.token_network_registry.settlement_timeout_min(
            BLOCK_ID_LATEST
        )
        settlement_timeout_max = raiden_bundle.token_network_registry.settlement_timeout_max(
            BLOCK_ID_LATEST
        )
        invalid_settle_timeout = (
            config.settle_timeout < settlement_timeout_min
            or config.settle_timeout > settlement_timeout_max
            or config.settle_timeout < config.reveal_timeout * 2
        )
        if invalid_settle_timeout:
            raise InvalidSettleTimeout(
                (
                    "Settlement timeout for Registry contract {} must "
                    "be in range [{}, {}], is {}"
                ).format(
                    to_checksum_address(raiden_bundle.token_network_registry.address),
                    settlement_timeout_min,
                    settlement_timeout_max,
                    config.settle_timeout,
                )
            )

        self.targets_to_identifiers_to_statuses: StatusesDict = defaultdict(dict)

        one_to_n_address = None
        monitoring_service_address = None
        service_registry: Optional[ServiceRegistry] = None
        user_deposit: Optional[UserDeposit] = None

        if services_bundle:
            if services_bundle.one_to_n:
                one_to_n_address = services_bundle.one_to_n.address

            if services_bundle.monitoring_service:
                monitoring_service_address = services_bundle.monitoring_service.address

            service_registry = services_bundle.service_registry
            user_deposit = services_bundle.user_deposit

        self.rpc_client = rpc_client
        self.proxy_manager = proxy_manager
        self.default_registry = raiden_bundle.token_network_registry
        self.query_start_block = query_start_block
        self.default_services_bundle = services_bundle
        self.default_one_to_n_address = one_to_n_address
        self.default_secret_registry = raiden_bundle.secret_registry
        self.default_service_registry = service_registry
        self.default_user_deposit = user_deposit
        self.default_msc_address = monitoring_service_address
        self.routing_mode = routing_mode
        self.config = config

        self.signer: Signer = LocalSigner(self.rpc_client.privkey)
        self.address = self.signer.address
        self.transport = transport

        self.alarm = AlarmTask(
            proxy_manager=proxy_manager, sleep_time=self.config.blockchain.query_interval
        )
        self.raiden_event_handler = raiden_event_handler
        self.message_handler = message_handler
        self.blockchain_events: Optional[BlockchainEvents] = None

        self.api_server: Optional[APIServer] = api_server
        self.raiden_api: Optional[RaidenAPI] = None
        self.rest_api: Optional[RestAPI] = None
        if api_server is not None:
            self.raiden_api = RaidenAPI(self)
            self.rest_api = api_server.rest_api

        self.stop_event = Event()
        self.stop_event.set()  # inits as stopped
        self.greenlets: List[Greenlet] = list()

        self.last_log_time = time.monotonic()
        self.last_log_block = BlockNumber(0)

        self.contract_manager = ContractManager(config.contracts_path)
        self.wal: Optional[WriteAheadLog] = None

        if self.config.database_path != ":memory:":
            database_dir = os.path.dirname(config.database_path)
            os.makedirs(database_dir, exist_ok=True)

            self.database_dir: Optional[str] = database_dir

            # Two raiden processes must not write to the same database. Even
            # though it's possible the database itself would not be corrupt,
            # the node's state could. If a database was shared among multiple
            # nodes, the database WAL would be the union of multiple node's
            # WAL. During a restart a single node can't distinguish its state
            # changes from the others, and it would apply it all, meaning that
            # a node would execute the actions of itself and the others.
            #
            # Additionally the database snapshots would be corrupt, because it
            # would not represent the effects of applying all the state changes
            # in order.
            lock_file = os.path.join(self.database_dir, ".lock")
            self.db_lock = filelock.FileLock(lock_file)
        else:
            self.database_dir = None
            self.serialization_file = None
            self.db_lock = None

        self.payment_identifier_lock = gevent.lock.Semaphore()

        # A list is not hashable, so use tuple as key here
        self.route_to_feedback_token: Dict[Tuple[Address, ...], UUID] = dict()

        # Flag used to skip the processing of all Raiden events during the
        # startup.
        #
        # Rationale: At the startup, the latest snapshot is restored and all
        # state changes which are not 'part' of it are applied. The criteria to
        # re-apply the state changes is their 'absence' in the snapshot, /not/
        # their completeness. Because these state changes are re-executed
        # in-order and some of their side-effects will already have been
        # completed, the events should be delayed until the state is
        # synchronized (e.g. an open channel state change, which has already
        # been mined).
        #
        # Incomplete events, i.e. the ones which don't have their side-effects
        # applied, will be executed once the blockchain state is synchronized
        # because of the node's queues.
        self.ready_to_process_events = False

        # Counters used for state snapshotting
        self.state_change_qty_snapshot = 0
        self.state_change_qty = 0

    def start(self) -> None:
        """ Start the node synchronously. Raises directly if anything went wrong on startup """
        assert self.stop_event.ready(), f"Node already started. node:{self!r}"
        self.stop_event.clear()
        self.greenlets = list()

        self.ready_to_process_events = False  # set to False because of restarts

        self._initialize_wal()
        self._synchronize_with_blockchain()

        chain_state = views.state_from_raiden(self)

        self._initialize_payment_statuses(chain_state)
        self._initialize_transactions_queues(chain_state)
        self._initialize_messages_queues(chain_state)
        self._initialize_channel_fees()
        self._initialize_monitoring_services_queue(chain_state)
        self._initialize_ready_to_process_events()

        # Start the side-effects:
        # - React to blockchain events
        # - React to incoming messages
        # - Send pending transactions
        # - Send pending message
        self.alarm.greenlet.link_exception(self.on_error)
        self.transport.greenlet.link_exception(self.on_error)
        if self.api_server:
            self.api_server.greenlet.link_exception(self.on_error)
        self._start_transport(chain_state)
        self._start_alarm_task()

        log.debug("Raiden Service started", node=to_checksum_address(self.address))
        super().start()

        self._set_rest_api_service_available()

    def _run(self, *args: Any, **kwargs: Any) -> None:  # pylint: disable=method-hidden
        """ Busy-wait on long-lived subtasks/greenlets, re-raise if any error occurs """
        self.greenlet.name = f"RaidenService._run node:{to_checksum_address(self.address)}"
        try:
            self.stop_event.wait()
        except gevent.GreenletExit:  # killed without exception
            self.stop_event.set()
            gevent.killall([self.alarm, self.transport])  # kill children
            raise  # re-raise to keep killed status
        except Exception:
            self.stop()
            raise

    def stop(self) -> None:
        """ Stop the node gracefully. Raise if any stop-time error occurred on any subtask """
        if self.stop_event.ready():  # not started
            return

        # Needs to come before any greenlets joining
        self.stop_event.set()

        # Filters must be uninstalled after the alarm task has stopped. Since
        # the events are polled by an alarm task callback, if the filters are
        # uninstalled before the alarm task is fully stopped the callback will
        # fail.
        #
        # We need a timeout to prevent an endless loop from trying to
        # contact the disconnected client
        if self.api_server is not None:
            self.api_server.stop()
        self.transport.stop()
        self.alarm.stop()

        if self.api_server is not None:
            self.api_server.greenlet.join()
        self.transport.greenlet.join()
        self.alarm.greenlet.join()

        assert (
            self.blockchain_events
        ), f"The blockchain_events has to be set by the start. node:{self!r}"
        self.blockchain_events.uninstall_all_event_listeners()

        # Close storage DB to release internal DB lock
        assert (
            self.wal
        ), f"The Service must have been started before it can be stopped. node:{self!r}"
        self.wal.storage.close()
        self.wal = None

        if self.db_lock is not None:
            self.db_lock.release()

        log.debug("Raiden Service stopped", node=to_checksum_address(self.address))

    @property
    def confirmation_blocks(self) -> BlockTimeout:
        return self.config.blockchain.confirmation_blocks

    @property
    def privkey(self) -> PrivateKey:
        return self.rpc_client.privkey

    def add_pending_greenlet(self, greenlet: Greenlet) -> None:
        """ Ensures an error on the passed greenlet crashes self/main greenlet. """

        def remove(_: Any) -> None:
            self.greenlets.remove(greenlet)

        self.greenlets.append(greenlet)
        greenlet.link_exception(self.on_error)
        greenlet.link_value(remove)

    def __repr__(self) -> str:
        return f"<{self.__class__.__name__} node:{to_checksum_address(self.address)}>"

    def _start_transport(self, chain_state: ChainState) -> None:
        """Initialize the transport and related facilities.

        Note:
            The node has first to `_synchronize_with_blockchain` before
            starting the transport. This synchronization includes the on-chain
            channel state and is necessary to reject new messages for closed
            channels.
        """
        assert self.ready_to_process_events, f"Event processing disabled. node:{self!r}"
        msg = (
            "`self.blockchain_events` is `None`. "
            "Seems like `_synchronize_with_blockchain` wasn't called before `_start_transport`."
        )
        assert self.blockchain_events is not None, msg

        health_check_list = self._get_initial_health_check_list(chain_state)
        log.debug(
            "Initializing health checks",
            neighbour_nodes=[to_checksum_address(address) for address in health_check_list],
            node=to_checksum_address(self.address),
        )

        self.transport.start(
            raiden_service=self, prev_auth_data=None, health_check_list=health_check_list
        )

        for neighbour in views.all_neighbour_nodes(chain_state):
            self.async_start_health_check_for(neighbour)

    def _make_initial_state(self) -> ChainState:
        # On first run Raiden needs to fetch all events for the payment
        # network, to reconstruct all token network graphs and find opened
        # channels
        #
        # The value `self.query_start_block` is an optimization, because
        # Raiden has to poll all events until the last confirmed block,
        # using the genesis block would result in fetchs for a few million
        # of unnecessary blocks. Instead of querying all these unnecessary
        # blocks, the configuration variable `query_start_block` is used to
        # start at the block which `TokenNetworkRegistry`  was deployed.
        last_log_block_number = self.query_start_block
        last_log_block_hash = self.rpc_client.blockhash_from_blocknumber(last_log_block_number)

        initial_state = ChainState(
            pseudo_random_generator=random.Random(),
            block_number=last_log_block_number,
            block_hash=last_log_block_hash,
            our_address=self.address,
            chain_id=self.rpc_client.chain_id,
        )
        token_network_registry_address = self.default_registry.address
        token_network_registry = TokenNetworkRegistryState(
            token_network_registry_address,
            [],  # empty list of token network states as it's the node's startup
        )
        initial_state.identifiers_to_tokennetworkregistries[
            token_network_registry_address
        ] = token_network_registry

        return initial_state

    def _initialize_wal(self) -> None:
        if self.database_dir is not None:
            try:
                self.db_lock.acquire(timeout=0)
                assert self.db_lock.is_locked, f"Database not locked. node:{self!r}"
            except (filelock.Timeout, AssertionError) as ex:
                raise RaidenUnrecoverableError(
                    "Could not aquire database lock. Maybe a Raiden node for this account "
                    f"({to_checksum_address(self.address)}) is already running?"
                ) from ex

        self.maybe_upgrade_db()

        storage = sqlite.SerializedSQLiteStorage(
            database_path=self.config.database_path, serializer=JSONSerializer()
        )
        storage.update_version()
        storage.log_run()

        try:
            initial_state = self._make_initial_state()
            (
                state_snapshot,
                state_change_start,
                state_change_qty_snapshot,
            ) = wal.restore_or_init_snapshot(
                storage=storage, node_address=self.address, initial_state=initial_state
            )

            state, state_change_qty_unapplied = wal.replay_state_changes(
                node_address=self.address,
                state=state_snapshot,
                state_change_range=Range(state_change_start, HIGH_STATECHANGE_ULID),
                storage=storage,
                transition_function=node.state_transition,  # type: ignore
            )
        except SerializationError:
            raise RaidenUnrecoverableError(
                "Could not restore state. "
                "It seems like the existing database is incompatible with "
                "the current version of Raiden. Consider using a stable "
                "version of the Raiden client."
            )

        if state_change_qty_snapshot == 0:
            print(
                "This is the first time Raiden is being used with this address. "
                "Processing all the events may take some time. Please wait ..."
            )

        self.state_change_qty_snapshot = state_change_qty_snapshot
        self.state_change_qty = state_change_qty_snapshot + state_change_qty_unapplied

        msg = "The state must be a ChainState instance."
        assert isinstance(state, ChainState), msg

        self.wal = WriteAheadLog(state, storage, node.state_transition)

        # The `Block` state change is dispatched only after all the events
        # for that given block have been processed, filters can be safely
        # installed starting from this position without losing events.
        last_log_block_number = views.block_number(self.wal.get_current_state())
        log.debug(
            "Querying blockchain from block",
            last_restored_block=last_log_block_number,
            node=to_checksum_address(self.address),
        )

        known_networks = views.get_token_network_registry_address(views.state_from_raiden(self))
        if known_networks and self.default_registry.address not in known_networks:
            configured_registry = to_checksum_address(self.default_registry.address)
            known_registries = lpex(known_networks)
            raise RuntimeError(
                f"Token network address mismatch.\n"
                f"Raiden is configured to use the smart contract "
                f"{configured_registry}, which conflicts with the current known "
                f"smart contracts {known_registries}"
            )

    def _log_sync_progress(
        self, polled_block_number: BlockNumber, target_block: BlockNumber
    ) -> None:
        """Print a message if there are many blocks to be fetched, or if the
        time in-between polls is high.
        """
        now = time.monotonic()
        blocks_until_target = target_block - polled_block_number
        polled_block_count = polled_block_number - self.last_log_block
        elapsed = now - self.last_log_time

        if blocks_until_target > 100 or elapsed > 15.0:
            log.info(
                "Synchronizing blockchain events",
                remaining_blocks_to_sync=blocks_until_target,
                blocks_per_second=polled_block_count / elapsed,
                to_block=target_block,
                elapsed=elapsed,
            )
            self.last_log_time = time.monotonic()
            self.last_log_block = polled_block_number

    def _synchronize_with_blockchain(self) -> None:
        """Prepares the alarm task callback and synchronize with the blockchain
        since the last run.

         Notes about setup order:
         - The filters must be polled after the node state has been primed,
           otherwise the state changes won't have effect.
         - The synchronization must be done before the transport is started, to
           reject messages for closed/settled channels.
        """
        msg = (
            f"Transport must not be started before the node has synchronized "
            f"with the blockchain, otherwise the node may accept transfers to a "
            f"closed channel. node:{self!r}"
        )
        assert not self.transport, msg
        assert self.wal, f"The database must have been initialized. node:{self!r}"

        chain_state = views.state_from_raiden(self)

        # The `Block` state change is dispatched only after all the events for
        # that given block have been processed, filters can be safely installed
        # starting from this position without missing events.
        last_block_number = views.block_number(chain_state)

        event_filter = smart_contract_filters_from_node_state(
            chain_state,
            self.default_secret_registry.address,
        )
        log.debug("initial filter", event_filter=event_filter, node=self.address)
        blockchain_events = BlockchainEvents(
            web3=self.rpc_client.web3,
            chain_id=chain_state.chain_id,
            contract_manager=self.contract_manager,
            last_fetched_block=last_block_number,
            event_filter=event_filter,
            block_batch_size_config=self.config.blockchain.block_batch_size_config,
            node_address=self.address,
        )

        self.last_log_block = last_block_number
        self.last_log_time = time.monotonic()

        # `blockchain_events` is a requirement for
        # `_best_effort_synchronize_with_confirmed_head`, so it must be set
        # before calling it
        self.blockchain_events = blockchain_events

        synchronization_state = SynchronizationState.PARTIALLY_SYNCED
        while synchronization_state is SynchronizationState.PARTIALLY_SYNCED:
            latest_block = self.rpc_client.get_block(block_identifier=BLOCK_ID_LATEST)
            synchronization_state = self._best_effort_synchronize(latest_block)

        self.alarm.register_callback(self._best_effort_synchronize)

    def _start_alarm_task(self) -> None:
        """Start the alarm task.

        Note:
            The alarm task must be started only when processing events is
            allowed, otherwise side-effects of blockchain events will be
            ignored.
        """
        assert self.ready_to_process_events, f"Event processing disabled. node:{self!r}"
        self.alarm.start()

    def _set_rest_api_service_available(self) -> None:
        if self.raiden_api:
            assert self.rest_api, "api enabled in config but self.rest_api not initialized"
            self.rest_api.raiden_api = self.raiden_api
            print("Synchronization complete, REST API services now available.")

    def _initialize_ready_to_process_events(self) -> None:
        """Mark the node as ready to start processing raiden events that may
        send messages or transactions.

        This flag /must/ be set to true before the both  transport and the
        alarm are started.
        """
        msg = (
            f"The transport must not be initialized before the "
            f"`ready_to_process_events` flag is set, since this is a requirement "
            f"for the alarm task and the alarm task should be started before the "
            f"transport to avoid race conditions. node:{self!r}"
        )
        assert not self.transport, msg
        msg = (
            f"Alarm task must not be started before the "
            f"`ready_to_process_events` flag is set, otherwise events may be "
            f"missed. node:{self!r}"
        )
        assert not self.alarm, msg

        self.ready_to_process_events = True

    def get_block_number(self) -> BlockNumber:
        assert self.wal, f"WAL object not yet initialized. node:{self!r}"
        return views.block_number(self.wal.get_current_state())

    def on_messages(self, messages: List[Message]) -> None:
        self.message_handler.on_messages(self, messages)

    def handle_and_track_state_changes(self, state_changes: List[StateChange]) -> None:
        """Dispatch the state change and does not handle the exceptions.

        When the method is used the exceptions are tracked and re-raised in the
        raiden service thread.
        """
        if len(state_changes) == 0:
            return

        # It's important to /not/ block here, because this function can
        # be called from the alarm task greenlet, which should not
        # starve. This was a problem when the node decided to send a new
        # transaction, since the proxies block until the transaction is
        # mined and confirmed (e.g. the settle window is over and the
        # node sends the settle transaction).
        for greenlet in self.handle_state_changes(state_changes):
            self.add_pending_greenlet(greenlet)

    def handle_state_changes(self, state_changes: List[StateChange]) -> List[Greenlet]:
        """Dispatch the state change and return the processing threads.

        Use this for error reporting, failures in the returned greenlets,
        should be re-raised using `gevent.joinall` with `raise_error=True`.
        """
        assert self.wal, f"WAL not restored. node:{self!r}"
        log.debug(
            "State changes",
            node=to_checksum_address(self.address),
            state_changes=[
                redact_secret(DictSerializer.serialize(state_change))
                for state_change in state_changes
            ],
        )

        old_state = views.state_from_raiden(self)
        raiden_events = []

        with self.wal.process_state_change_atomically() as dispatcher:
            for state_change in state_changes:
                events = dispatcher.dispatch(state_change)
                raiden_events.extend(events)

        return self._trigger_state_change_effects(
            old_state=old_state,
            new_state=views.state_from_raiden(self),
            state_changes=state_changes,
            events=raiden_events,
        )
<<<<<<< HEAD

    def _trigger_state_change_effects(
        self,
        old_state: ChainState,
        new_state: ChainState,
        state_changes: List[StateChange],
        events: List[Event],
    ) -> List[Greenlet]:
        """Trigger effects that are based on processed state changes.

=======

    def _trigger_state_change_effects(
        self,
        old_state: ChainState,
        new_state: ChainState,
        state_changes: List[StateChange],
        events: List[Event],
    ) -> List[Greenlet]:
        """Trigger effects that are based on processed state changes.

>>>>>>> 0947d9e5
        Examples are MS/PFS updates, transport communication channel updates
        and presence checks.
        """
        # For safety of the mediation the monitoring service must be updated
        # before the balance proof is sent. Otherwise a timing attack would be
        # possible, where an attacker would mediate a transfer through a node,
        # and try to DoS it, with the expectation that the victim would
        # forward the payment, but wouldn't be able to send a transaction to
        # the blockchain nor update a MS.

        # Since several state_changes in one batch of state_changes can trigger
        # the same PFSCapacityUpdate or MonitoringUpdate we want to iterate over
        # all state changes to produce and send only unique messages. Assumption is
        # that the latest related state_change defines the correct messages.
        # Goal is to reduce messages.
        monitoring_updates: Dict[CanonicalIdentifier, BalanceProofStateChange] = dict()
        pfs_fee_updates: Set[CanonicalIdentifier] = set()
        pfs_capacity_updates: Set[CanonicalIdentifier] = set()

        for state_change in state_changes:
            if self.config.services.monitoring_enabled and isinstance(
                state_change, BalanceProofStateChange
            ):
                monitoring_updates[state_change.balance_proof.canonical_identifier] = state_change

            if isinstance(state_change, PFS_UPDATE_CAPACITY_STATE_CHANGES):
                if isinstance(state_change, BalanceProofStateChange):
                    canonical_identifier = state_change.balance_proof.canonical_identifier
                else:
                    canonical_identifier = state_change.canonical_identifier

                if isinstance(state_change, PFS_UPDATE_FEE_STATE_CHANGES):
                    pfs_fee_updates.add(canonical_identifier)
                else:
                    pfs_capacity_updates.add(canonical_identifier)

        for event in events:
            if isinstance(event, PFS_UPDATE_FEE_EVENTS):
                pfs_fee_updates.add(event.canonical_identifier)
            elif isinstance(event, PFS_UPDATE_CAPACITY_EVENTS):
                pfs_capacity_updates.add(event.canonical_identifier)

        for monitoring_update in monitoring_updates.values():
            update_monitoring_service_from_balance_proof(
                raiden=self,
                chain_state=old_state,
                new_balance_proof=monitoring_update.balance_proof,
                non_closing_participant=self.address,
            )

        for canonical_identifier in pfs_capacity_updates:
            send_pfs_update(raiden=self, canonical_identifier=canonical_identifier)

        for canonical_identifier in pfs_fee_updates:
            send_pfs_update(
                raiden=self, canonical_identifier=canonical_identifier, update_fee_schedule=True
            )

        for state_change in state_changes:
            after_blockchain_statechange(self, state_change)

        log.debug(
            "Raiden events",
            node=to_checksum_address(self.address),
            raiden_events=[redact_secret(DictSerializer.serialize(event)) for event in events],
        )

        self.state_change_qty += len(state_changes)
        self._maybe_snapshot()

        if self.ready_to_process_events:
            return self.async_handle_events(chain_state=new_state, raiden_events=events)
        else:
            return list()

    def _maybe_snapshot(self) -> None:
        if self.state_change_qty > self.state_change_qty_snapshot + SNAPSHOT_STATE_CHANGES_COUNT:
            assert self.wal, "WAL must be set."

            log.debug("Storing snapshot")
            self.wal.snapshot(self.state_change_qty)
            self.state_change_qty_snapshot = self.state_change_qty

    def async_handle_events(
        self, chain_state: ChainState, raiden_events: List[RaidenEvent]
    ) -> List[Greenlet]:
        """Spawn a new thread to handle a Raiden event.

        This will spawn a new greenlet to handle each event, which is
        important for two reasons:

        - Blockchain transactions can be queued without interfering with each
          other.
        - The calling thread is free to do more work. This is specially
          important for the AlarmTask thread, which will eventually cause the
          node to send transactions when a given Block is reached (e.g.
          registering a secret or settling a channel).

        Important:

            This is spawning a new greenlet for /each/ transaction. It's
            therefore /required/ that there is *NO* order among these.
        """
        typecheck(chain_state, ChainState)

        fast_events = list()
        greenlets: List[Greenlet] = list()

        # These events are slow to process, and they will add extra delay to the protocol messages.
        # To avoid unnecessary delays and weird edge cases, every event that can lead to a blocking
        # operation is handled in a separated thread.
        #
        # - ContractSend* events will send transactions that can take multiple minutes to be
        #   processed, since that will wait for the transaction to be mined and confirmed.
        # - SecretSecretRequest events may take a long time if a resolver is used, which can be as
        #   high as the lock expiration (couple of minutes).
        # - Payment related events may block on the PFS. (see `PFSFeedbackEventHandler`)
        blocking_events = (
            EventRouteFailed,
            EventPaymentSentSuccess,
            SendSecretRequest,
            ContractSendEvent,
        )

        for event in raiden_events:
            if isinstance(event, blocking_events):
                greenlets.append(
                    spawn_named(
                        "rs-handle_blocking_events", self._handle_events, chain_state, [event]
                    )
                )
            else:
                fast_events.append(event)

        if fast_events:
            greenlets.append(
                spawn_named("rs-handle_events", self._handle_events, chain_state, fast_events)
            )

        return greenlets

    def _handle_events(self, chain_state: ChainState, raiden_events: List[RaidenEvent]) -> None:
        try:
            self.raiden_event_handler.on_raiden_events(
                raiden=self, chain_state=chain_state, events=raiden_events
            )
        except RaidenRecoverableError as e:
            log.info(str(e))
        except InvalidDBData:
            raise
        except (RaidenUnrecoverableError, BrokenPreconditionError) as e:
            log_unrecoverable = (
                self.config.environment_type == Environment.PRODUCTION
                and not self.config.unrecoverable_error_should_crash
            )
            if log_unrecoverable:
                log.error(str(e))
            else:
                raise

    def async_start_health_check_for(self, node_address: Address) -> None:
        """Start health checking `node_address`.

        This function is a noop during initialization, because health checking
        can be started as a side effect of some events (e.g. new channel). For
        these cases the healthcheck will be started by
        `_start_transport`.
        """
        if self.transport:
            self.transport.async_start_health_check(node_address)

    def immediate_health_check_for(self, node_address: Address) -> None:
        """Start health checking `node_address`.

        This function is a noop during initialization, because health checking
        can be started as a side effect of some events (e.g. new channel). For
        these cases the healthcheck will be started by
        `_start_transport`.
        """
        if self.transport:
            self.transport.immediate_health_check_for(node_address)

    def _best_effort_synchronize(self, latest_block: BlockData) -> SynchronizationState:
        """Called with the current latest block, tries to synchronize with the
        *confirmed* head of the chain in a best effort manner, it is not
        guaranteed to succeed in a single call since `latest_block` may become
        pruned.

        Note:
            This should be called only once per block, otherwise there will be
            duplicated `Block` state changes in the log.
        """

        latest_block_number = latest_block["number"]

        # Handle testing with private chains. The block number can be
        # smaller than confirmation_blocks
        current_confirmed_head = BlockNumber(
            max(GENESIS_BLOCK_NUMBER, latest_block_number - self.confirmation_blocks)
        )

        return self._best_effort_synchronize_with_confirmed_head(
            current_confirmed_head, self.config.blockchain.timeout_before_block_pruned
        )

    def _best_effort_synchronize_with_confirmed_head(
        self, current_confirmed_head: BlockNumber, timeout: float
    ) -> SynchronizationState:
        """Tries to synchronize with the blockchain events up to
        `current_confirmed_head`. This may stop before being fully synchronized
        if the number of `current_confirmed_head` is close to be pruned.

        Multiple queries may be necessary on restarts, because the node may
        have been offline for an extend period of time. During normal
        operation, this must not happen, because in this case the node may have
        missed important events, like a channel close, while the transport
        layer is running, this can lead to loss of funds.

        It is very important for `current_confirmed_head` to be a confirmed
        block that has not been pruned. Unconfirmed blocks are a problem
        because of reorgs, since some operations performed based on the events
        are irreversible, namely sending a balance proof after a channel
        deposit, once a node accepts a deposit, these tokens can be used to do
        mediated transfers, and if a reorg removes the deposit tokens could be
        lost. Using older blocks are a problem because of data availability
        problems, in some cases it is necessary to query the blockchain to
        fetch data which is not available in an event, the original event block
        is used, however that block may have been pruned if the synchronization
        is considerably lagging behind (which happens after long restarts), so
        a new block number is necessary to be used as a fallback, a `latest`
        is not a valid option because of the reorgs.

        This function takes care of fetching blocks in batches and confirming
        their result. This is important to keep memory usage low and to speed
        up restarts. Memory usage can get a hit if the node is asleep for a
        long period of time, since all the missing confirmed blocks have to be
        fetched before the node is in a working state. Restarts get a hit if
        the node is closed while it was synchronizing, without regularly saving
        that work, if the node is killed while synchronizing, it only gets
        gradually slower.
        """
        msg = (
            f"The blockchain event handler has to be instantiated before the "
            f"alarm task is started. node:{self!r}"
        )
        assert self.blockchain_events, msg

        old_state = views.state_from_raiden(self)
        state_changes = []
        raiden_events = []

        guard = SyncTimeout(current_confirmed_head, timeout)
        while guard.should_continue(self.blockchain_events.last_fetched_block):
            poll_result = self.blockchain_events.fetch_logs_in_batch(current_confirmed_head)
            if poll_result is None:
                # No blocks could be fetched (due to timeout), retry
                continue

            assert self.wal, "raiden.wal not set"
            with self.wal.process_state_change_atomically() as dispatcher:
                for event in poll_result.events:
                    # Important: `blockchainevent_to_statechange` has to be called
                    # with the block of the current confirmed head! An unconfirmed
                    # block could lead to the wrong state being dispatched because
                    # of reorgs, and older blocks are not sufficient to fix
                    # problems with pruning, the `SyncTimeout` is used to ensure
                    # the `current_confirmed_head` stays valid.
                    maybe_state_change = blockchainevent_to_statechange(
                        raiden_config=self.config,
                        proxy_manager=self.proxy_manager,
                        raiden_storage=self.wal.storage,  # FXIME: use more recent
                        chain_state=dispatcher.latest_state(),
                        event=event,
                        current_confirmed_head=current_confirmed_head,
                    )
                    if maybe_state_change is not None:
                        events = dispatcher.dispatch(maybe_state_change)

                        state_changes.append(maybe_state_change)
                        raiden_events.extend(events)

                # On restarts the node has to pick up all events generated since the
                # last run. To do this the node will set the filters' from_block to
                # the value of the latest block number known to have *all* events
                # processed.
                #
                # To guarantee the above the node must either:
                #
                # - Dispatch the state changes individually, leaving the Block
                # state change last, so that it knows all the events for the
                # given block have been processed. On restarts this can result in
                # the same event being processed twice.
                # - Dispatch all the smart contract events together with the Block
                # state change in a single transaction, either all or nothing will
                # be applied, and on a restart the node picks up from where it
                # left.
                #
                # The approach used below is to dispatch the Block and the
                # blockchain events in a single transaction. This is the preferred
                # approach because it guarantees that no events will be missed and
                # it fixes race conditions on the value of the block number value,
                # that can lead to crashes.
                #
                # Example: The user creates a new channel with an initial deposit
                # of X tokens. This is done with two operations, the first is to
                # open the new channel, the second is to deposit the requested
                # tokens in it. Once the node fetches the event for the new channel,
                # it will immediately request the deposit, which leaves a window for
                # a race condition. If the Block state change was not yet
                # processed, the block hash used as the triggering block for the
                # deposit will be off-by-one, and it will point to the block
                # immediately before the channel existed. This breaks a proxy
                # precondition which crashes the client.
                block_state_change = Block(
                    block_number=poll_result.polled_block_number,
                    gas_limit=poll_result.polled_block_gas_limit,
                    block_hash=poll_result.polled_block_hash,
                )
                events = dispatcher.dispatch(block_state_change)
                state_changes.append(block_state_change)
                raiden_events.extend(events)

            self._log_sync_progress(poll_result.polled_block_number, current_confirmed_head)

        log.debug(
            "State changes",
            node=to_checksum_address(self.address),
            state_changes=[
                redact_secret(DictSerializer.serialize(state_change))
                for state_change in state_changes
            ],
        )

        event_greenlets = self._trigger_state_change_effects(
            old_state=old_state,
            new_state=views.state_from_raiden(self),
            state_changes=state_changes,
            events=raiden_events,
        )
        for greenlet in event_greenlets:
            self.add_pending_greenlet(greenlet)

        current_synched_block_number = self.get_block_number()

        log.debug(
            "Synchronized to a new confirmed block",
            sync_elapsed=guard.time_elapsed(),
            block_number=current_synched_block_number,
        )

        msg = "current_synched_block_number is larger than current_confirmed_head"
        assert current_synched_block_number <= current_confirmed_head, msg

        if current_synched_block_number < current_confirmed_head:
            return SynchronizationState.PARTIALLY_SYNCED

        return SynchronizationState.FULLY_SYNCED

    def _initialize_transactions_queues(self, chain_state: ChainState) -> None:
        """Initialize the pending transaction queue from the previous run.

        Note:
            This will only send the transactions which don't have their
            side-effects applied. Transactions which another node may have sent
            already will be detected by the alarm task's first run and cleared
            from the queue (e.g. A monitoring service update transfer).
        """
        msg = (
            f"Initializing the transaction queue requires the state to be restored. node:{self!r}"
        )
        assert self.wal, msg
        msg = (
            f"Initializing the transaction queue must be done after the "
            f"blockchain has be synched. This removes invalidated transactions from "
            f"the queue. node:{self!r}"
        )
        assert self.blockchain_events, msg

        pending_transactions = cast(List[RaidenEvent], views.get_pending_transactions(chain_state))

        log.debug(
            "Initializing transaction queues",
            num_pending_transactions=len(pending_transactions),
            node=to_checksum_address(self.address),
        )

        transaction_greenlets = self.async_handle_events(
            chain_state=chain_state, raiden_events=pending_transactions
        )
        for greeenlet in transaction_greenlets:
            self.add_pending_greenlet(greeenlet)

    def _initialize_payment_statuses(self, chain_state: ChainState) -> None:
        """Re-initialize targets_to_identifiers_to_statuses.

        Restore the PaymentStatus for any pending payment. This is not tied to
        a specific protocol message but to the lifecycle of a payment, i.e.
        the status is re-created if a payment itself has not completed.
        """

        with self.payment_identifier_lock:
            secret_hashes = [
                to_hex(secrethash)
                for secrethash in chain_state.payment_mapping.secrethashes_to_task
            ]
            log.debug(
                "Initializing payment statuses",
                secret_hashes=secret_hashes,
                node=to_checksum_address(self.address),
            )

            for task in chain_state.payment_mapping.secrethashes_to_task.values():
                if not isinstance(task, InitiatorTask):
                    continue

                # Every transfer in the transfers_list must have the same target
                # and payment_identifier, so using the first transfer is
                # sufficient.
                initiator = next(iter(task.manager_state.initiator_transfers.values()))
                transfer = initiator.transfer
                transfer_description = initiator.transfer_description
                target = transfer.target
                identifier = transfer.payment_identifier
                balance_proof = transfer.balance_proof
                self.targets_to_identifiers_to_statuses[target][identifier] = PaymentStatus(
                    payment_identifier=identifier,
                    amount=transfer_description.amount,
                    token_network_address=balance_proof.token_network_address,
                    payment_done=AsyncResult(),
                    lock_timeout=initiator.transfer_description.lock_timeout,
                )

    def _initialize_messages_queues(self, chain_state: ChainState) -> None:
        """Initialize all the message queues with the transport.

        Note:
            All messages from the state queues must be pushed to the transport
            before it's started. This is necessary to avoid a race where the
            transport processes network messages too quickly, queueing new
            messages before any of the previous messages, resulting in new
            messages being out-of-order.

            The Alarm task must be started before this method is called,
            otherwise queues for channel closed while the node was offline
            won't be properly cleared. It is not bad but it is suboptimal.
        """
        assert not self.transport, f"Transport is running. node:{self!r}"
        msg = f"Node must be synchronized with the blockchain. node:{self!r}"
        assert self.blockchain_events, msg

        events_queues = views.get_all_messagequeues(chain_state)

        log.debug(
            "Initializing message queues",
            queues_identifiers=list(events_queues.keys()),
            node=to_checksum_address(self.address),
        )

        all_messages: List[MessagesQueue] = list()
        for queue_identifier, event_queue in events_queues.items():

            queue_messages = list()
            for event in event_queue:
                message = message_from_sendevent(event)
                self.sign(message)
                queue_messages.append(message)

            all_messages.append(MessagesQueue(queue_identifier, queue_messages))

        self.transport.send_async(all_messages)

    def _initialize_monitoring_services_queue(self, chain_state: ChainState) -> None:
        """Send the monitoring requests for all current balance proofs.

        Note:
            The node must always send the *received* balance proof to the
            monitoring service, *before* sending its own locked transfer
            forward. If the monitoring service is updated after, then the
            following can happen:

            For a transfer A-B-C where this node is B

            - B receives T1 from A and processes it
            - B forwards its T2 to C
            * B crashes (the monitoring service is not updated)

            For the above scenario, the monitoring service would not have the
            latest balance proof received by B from A available with the lock
            for T1, but C would. If the channel B-C is closed and B does not
            come back online in time, the funds for the lock L1 can be lost.

            During restarts the rationale from above has to be replicated.
            Because the initialization code *is not* the same as the event
            handler. This means the balance proof updates must be done prior to
            the processing of the message queues.
        """
        msg = (
            f"Transport was started before the monitoring service queue was updated. "
            f"This can lead to safety issue. node:{self!r}"
        )
        assert not self.transport, msg

        msg = f"The node state was not yet recovered, cant read balance proofs. node:{self!r}"
        assert self.wal, msg

        # Fetch all balance proofs from the chain_state
        current_balance_proofs: List[BalanceProofSignedState] = []
        for tn_registry in chain_state.identifiers_to_tokennetworkregistries.values():
            for tn in tn_registry.tokennetworkaddresses_to_tokennetworks.values():
                for channel in tn.channelidentifiers_to_channels.values():
                    balance_proof = channel.partner_state.balance_proof
                    if not balance_proof:
                        continue
                    assert isinstance(balance_proof, BalanceProofSignedState), MYPY_ANNOTATION
                    current_balance_proofs.append(balance_proof)

        log.debug(
            "Initializing monitoring services",
            num_of_balance_proofs=len(current_balance_proofs),
            node=to_checksum_address(self.address),
        )

        for balance_proof in current_balance_proofs:
            update_monitoring_service_from_balance_proof(
                self,
                chain_state=chain_state,
                new_balance_proof=balance_proof,
                non_closing_participant=self.address,
            )

    def _initialize_channel_fees(self) -> None:
        """Initializes the fees of all open channels to the latest set values.

        This includes a recalculation of the dynamic rebalancing fees.
        """
        chain_state = views.state_from_raiden(self)
        fee_config = self.config.mediation_fees
        token_addresses = views.get_token_identifiers(
            chain_state=chain_state, token_network_registry_address=self.default_registry.address
        )

        for token_address in token_addresses:
            channels = views.get_channelstate_open(
                chain_state=chain_state,
                token_network_registry_address=self.default_registry.address,
                token_address=token_address,
            )

            for channel in channels:
                # get the flat fee for this network if set, otherwise the default
                flat_fee = fee_config.get_flat_fee(channel.token_address)
                proportional_fee = fee_config.get_proportional_fee(channel.token_address)
                proportional_imbalance_fee = fee_config.get_proportional_imbalance_fee(
                    channel.token_address
                )
                log.info(
                    "Updating channel fees",
                    channel=channel.canonical_identifier,
                    cap_mediation_fees=fee_config.cap_meditation_fees,
                    flat_fee=flat_fee,
                    proportional_fee=proportional_fee,
                    proportional_imbalance_fee=proportional_imbalance_fee,
                )
                imbalance_penalty = calculate_imbalance_fees(
                    channel_capacity=get_capacity(channel),
                    proportional_imbalance_fee=proportional_imbalance_fee,
                )
                channel.fee_schedule = FeeScheduleState(
                    cap_fees=fee_config.cap_meditation_fees,
                    flat=flat_fee,
                    proportional=proportional_fee,
                    imbalance_penalty=imbalance_penalty,
                )
                send_pfs_update(
                    raiden=self,
                    canonical_identifier=channel.canonical_identifier,
                    update_fee_schedule=True,
                )

    def _get_initial_health_check_list(self, chain_state: ChainState) -> List[Address]:
        """ Fetch direct neighbors and mediated transfer targets on transport """
        neighbour_addresses: List[Address] = []

        all_neighbour_nodes = views.all_neighbour_nodes(chain_state)

        for neighbour in all_neighbour_nodes:
            neighbour_addresses.append(neighbour)

        events_queues = views.get_all_messagequeues(chain_state)

        for event_queue in events_queues.values():
            for event in event_queue:
                if isinstance(event, SendLockedTransfer):
                    transfer = event.transfer
                    if transfer.initiator == InitiatorAddress(self.address):
                        neighbour_addresses.append(Address(transfer.target))

        return neighbour_addresses

    def sign(self, message: Message) -> None:
        """ Sign message inplace. """
        if not isinstance(message, SignedMessage):
            raise ValueError("{} is not signable.".format(repr(message)))

        message.sign(self.signer)

    def mediated_transfer_async(
        self,
        token_network_address: TokenNetworkAddress,
        amount: PaymentAmount,
        target: TargetAddress,
        identifier: PaymentID,
        secret: Secret = None,
        secrethash: SecretHash = None,
        lock_timeout: BlockTimeout = None,
        route_states: List[RouteState] = None,
    ) -> PaymentStatus:
        """Transfer `amount` between this node and `target`.

        This method will start an asynchronous transfer, the transfer might fail
        or succeed depending on a couple of factors:

            - Existence of a path that can be used, through the usage of direct
              or intermediary channels.
            - Network speed, making the transfer sufficiently fast so it doesn't
              expire.
        """
        if secret is None:
            if secrethash is None:
                secret = random_secret()
            else:
                secret = ABSENT_SECRET

        if secrethash is None:
            secrethash = sha256_secrethash(secret)
        elif secret != ABSENT_SECRET:
            if secrethash != sha256_secrethash(secret):
                raise InvalidSecretHash("provided secret and secret_hash do not match.")
            if len(secret) != SECRET_LENGTH:
                raise InvalidSecret("secret of invalid length.")

        log.debug(
            "Mediated transfer",
            node=to_checksum_address(self.address),
            target=to_checksum_address(target),
            amount=amount,
            identifier=identifier,
            token_network_address=to_checksum_address(token_network_address),
        )

        # We must check if the secret was registered against the latest block,
        # even if the block is forked away and the transaction that registers
        # the secret is removed from the blockchain. The rationale here is that
        # someone else does know the secret, regardless of the chain state, so
        # the node must not use it to start a payment.
        #
        # For this particular case, it's preferable to use `latest` instead of
        # having a specific block_hash, because it's preferable to know if the secret
        # was ever known, rather than having a consistent view of the blockchain.
        secret_registered = self.default_secret_registry.is_secret_registered(
            secrethash=secrethash, block_identifier=BLOCK_ID_LATEST
        )
        if secret_registered:
            raise RaidenUnrecoverableError(
                f"Attempted to initiate a locked transfer with secrethash {to_hex(secrethash)}."
                f" That secret is already registered onchain."
            )

        self.async_start_health_check_for(Address(target))

        # Checks if there is a payment in flight with the same payment_id and
        # target. If there is such a payment and the details match, instead of
        # starting a new payment this will give the caller the existing
        # details. This prevents Raiden from having concurrently identical
        # payments, which would likely mean paying more than once for the same
        # thing.
        with self.payment_identifier_lock:
            payment_status = self.targets_to_identifiers_to_statuses[target].get(identifier)
            if payment_status:
                payment_status_matches = payment_status.matches(token_network_address, amount)
                if not payment_status_matches:
                    raise PaymentConflict("Another payment with the same id is in flight")

                return payment_status

            payment_status = PaymentStatus(
                payment_identifier=identifier,
                amount=amount,
                token_network_address=token_network_address,
                payment_done=AsyncResult(),
                lock_timeout=lock_timeout,
            )
            self.targets_to_identifiers_to_statuses[target][identifier] = payment_status

        error_msg, init_initiator_statechange = initiator_init(
            raiden=self,
            transfer_identifier=identifier,
            transfer_amount=amount,
            transfer_secret=secret,
            transfer_secrethash=secrethash,
            token_network_address=token_network_address,
            target_address=target,
            lock_timeout=lock_timeout,
            route_states=route_states,
        )

        # FIXME: Dispatch the state change even if there are no routes to
        # create the WAL entry.
        if error_msg is None:
            self.handle_and_track_state_changes([init_initiator_statechange])
        else:
            failed = EventPaymentSentFailed(
                token_network_registry_address=self.default_registry.address,
                token_network_address=token_network_address,
                identifier=identifier,
                target=target,
                reason=error_msg,
            )
            payment_status.payment_done.set(failed)

        return payment_status

    def withdraw(
        self, canonical_identifier: CanonicalIdentifier, total_withdraw: WithdrawAmount
    ) -> None:
        init_withdraw = ActionChannelWithdraw(
            canonical_identifier=canonical_identifier, total_withdraw=total_withdraw
        )

        self.handle_and_track_state_changes([init_withdraw])

    def set_channel_reveal_timeout(
        self, canonical_identifier: CanonicalIdentifier, reveal_timeout: BlockTimeout
    ) -> None:
        action_set_channel_reveal_timeout = ActionChannelSetRevealTimeout(
            canonical_identifier=canonical_identifier, reveal_timeout=reveal_timeout
        )

        self.handle_and_track_state_changes([action_set_channel_reveal_timeout])

    def maybe_upgrade_db(self) -> None:
        manager = UpgradeManager(
            db_filename=self.config.database_path, raiden=self, web3=self.rpc_client.web3
        )
        manager.run()<|MERGE_RESOLUTION|>--- conflicted
+++ resolved
@@ -91,11 +91,7 @@
     ReceiveTransferRefund,
 )
 from raiden.transfer.mediated_transfer.tasks import InitiatorTask
-<<<<<<< HEAD
-from raiden.transfer.state import ChainState, TokenNetworkRegistryState
-=======
 from raiden.transfer.state import ChainState, RouteState, TokenNetworkRegistryState
->>>>>>> 0947d9e5
 from raiden.transfer.state_change import (
     ActionChannelSetRevealTimeout,
     ActionChannelWithdraw,
@@ -869,7 +865,6 @@
             state_changes=state_changes,
             events=raiden_events,
         )
-<<<<<<< HEAD
 
     def _trigger_state_change_effects(
         self,
@@ -880,18 +875,6 @@
     ) -> List[Greenlet]:
         """Trigger effects that are based on processed state changes.
 
-=======
-
-    def _trigger_state_change_effects(
-        self,
-        old_state: ChainState,
-        new_state: ChainState,
-        state_changes: List[StateChange],
-        events: List[Event],
-    ) -> List[Greenlet]:
-        """Trigger effects that are based on processed state changes.
-
->>>>>>> 0947d9e5
         Examples are MS/PFS updates, transport communication channel updates
         and presence checks.
         """
