--- conflicted
+++ resolved
@@ -10,14 +10,11 @@
 from raiden.tests.utils.messages import setup_messages_cb
 
 slogging.configure(':debug')
-<<<<<<< HEAD
-=======
 
 
 def teardown_module(module):  # pylint: disable=unused-argument
     from raiden.tests.utils.tests import cleanup_tasks
     cleanup_tasks()
->>>>>>> a6c228bf
 
 
 def test_ping():
