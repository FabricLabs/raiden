--- conflicted
+++ resolved
@@ -53,47 +53,6 @@
             self.event.set(msg)
 
 
-<<<<<<< HEAD
-class MediatedTransferTask(Task):
-    # Normal Operation (Transfer A > C)
-    # A: Initiator Creates Secret
-    # A: MediatedTransfer > B
-    # B: MediatedTransfer > C
-    # C: SecretRequest > A (implicitly signs, that valid transfer was received)
-    # A: Secret > C
-    # C: Secret > B
-
-    # Timeout (Transfer A > C)
-    # A: Initiator Creates Secret
-    # A: MediatedTransfer > B
-    # B: MediatedTransfer > C
-    # Failure: No Ack from C
-    # B: TransferTimeout > A
-    # Resolution: A won't reveal the secret, tries new transfer, B bans C
-
-    # CancelTransfer (Transfer A > D)
-    # A: Initiator Creates Secret
-    # A: MediatedTransfer > B
-    # B: MediatedTransfer > C
-    # Failure: C can not establish path to D (e.g. insufficient distributable, no active node)
-    # C: CancelTransfer > B (levels out balance)
-    # B: MediatedTransfer > C2
-    # C2: MediatedTransfer > D
-
-    def __init__(self, transfermanager, amount, target, hashlock,
-                 lock_expiration=None, originating_transfer=None, secret=None):  # fee!
-        self.amount = amount
-        self.assetmanager = transfermanager.assetmanager
-        self.event = None
-        self.fee = 0  # FIXME: calculate fee
-        self.hashlock = hashlock
-        self.originating_transfer = originating_transfer
-        self.raiden = transfermanager.raiden
-        self.secret = secret
-        self.target = target
-        self.transfermanager = transfermanager
-        self.isinitiator = bool(secret)
-=======
 class LogListenerTask(Task):
     def __init__(self, filter_, callback, contract_translator):
         super(LogListenerTask, self).__init__()
@@ -102,7 +61,6 @@
         self.filter_id = filter_.filter_id
         self.callback = callback
         self.contract_translator = contract_translator
->>>>>>> 6058217f
 
         self.stop_event = AsyncResult()
         self.sleep_time = 0.5
@@ -156,20 +114,6 @@
             lock_timeout=None,
         )
 
-<<<<<<< HEAD
-        for path, channel in self.get_best_routes():
-            next_hop = path[1]
-
-            mediated_transfer = channel.create_mediatedtransfer(
-                self.initiator,
-                self.target,
-                self.fee,
-                self.amount,
-                # HOTFIX: you cannot know channel.settle_timeout beforehand,since path is not yet defined
-                # FIXME: implement expiration adjustment in different task (e.g. 'InitMediatedTransferTask')
-                self.lock_expiration if self.lock_expiration is not None else channel.settle_timeout - 1,
-                self.hashlock,
-=======
         for path, channel in routes:
             # try a new secret
             secret = sha3(hex(random.getrandbits(256)))
@@ -187,24 +131,15 @@
                 amount,
                 lock_expiration,
                 hashlock,
->>>>>>> 6058217f
             )
             raiden.sign(mediated_transfer)
             channel.register_transfer(mediated_transfer)
 
             response = self.send_and_wait_valid(raiden, path, mediated_transfer)
 
-<<<<<<< HEAD
-            msg_timeout = self.raiden.config['msg_timeout']
-
-            # timeout not dependent on expiration (canceltransfer/transfertimeout msgs),
-            # but should be set shorter than the expiration
-            msg = self.send_transfer_and_wait(next_hop, mediated_transfer, path, msg_timeout)
-=======
             # `next_hop` timedout
             if response is None:
                 self.transfermanager.on_hashlock_result(hashlock, False)
->>>>>>> 6058217f
 
             # someone down the line timedout / couldn't proceed
             elif isinstance(response, (RefundTransfer, TransferTimeout)):
@@ -382,16 +317,6 @@
         raiden.sign(refund_transfer)
         raiden.send(from_address, refund_transfer)
 
-<<<<<<< HEAD
-    def get_best_routes(self):
-        """ Yield a two-tuple (path, channel) that can be used to mediate the
-        transfer. The result is ordered from the best to worst path.
-        """
-        available_paths = self.assetmanager.channelgraph.get_shortest_paths(
-            self.raiden.address,
-            self.target,
-        )
-=======
         log.debug('REFUND MEDIATED TRANSFER from={} {}'.format(
             pex(from_address),
             pex(raiden.address),
@@ -419,7 +344,6 @@
 
         while current_time <= limit_time:
             response = self.event.wait(limit_time - current_time)
->>>>>>> 6058217f
 
             # critical write section
             self.event = AsyncResult()  # reset so that a new value can be received
@@ -439,75 +363,19 @@
                     log.error('Secret doesnt match the hashlock, ignoring.')
                     continue
 
-<<<<<<< HEAD
-            # Our partner won't accept a locked transfer that can expire after
-            # the settlement period, otherwise the secret could be revealed
-            # after channel is settled and he would lose the asset, or before
-            # the minimum required.
-
-            # FIXME Hotfix, see self._run()
-            if not self.lock_expiration:
-                lock_expiration = channel.settle_timeout - 1
-            else:
-                lock_expiration = self.lock_expiration
-
-            reveal_expiration = self.raiden.chain.block_number + channel.reveal_timeout
-            if not reveal_expiration <= lock_expiration < channel.settle_timeout:
-                log.debug(
-                    'lock_expiration is too large, channel/path cannot be used',
-                    lock_expiration=lock_expiration,
-                    channel_locktime=channel.settle_timeout,
-                    nodeid=pex(path[0]),
-                    partner=pex(path[1]),
-                )
-=======
                 return response
 
             if response.target != raiden.address or response.sender != next_hop:
                 log.error('Invalid message supplied to the task. {}'.format(repr(response)))
->>>>>>> 6058217f
                 continue
 
             if isinstance(response, RefundTransfer):
                 return response
 
-<<<<<<< HEAD
-    def send_transfer_and_wait(self, recipient, transfer, path, msg_timeout):
-        """ Send `transfer` to `recipient` and wait for the response.
-
-        Args:
-            recipient (address): The address of the node that will receive the
-                message.
-            transfer: The transfer message.
-            path: The current path that is being tried.
-            msg_timeout: How long should we wait for a response from `recipient`.
-
-        Returns:
-            TransferTimeout: If the other end didn't respond
-        """
-        self.event = AsyncResult()
-        self.raiden.send(recipient, transfer)
-
-        # The event is set either when a relevant message is received or we
-        # reach the timeout.
-        #
-        # The relevant messages are: CancelTransfer, TransferTimeout,
-        # SecretRequest, or Secret
-        msg = self.event.wait(msg_timeout)
-
-        # Timed out
-        if msg is None:
-            log.error('TIMEOUT [{}]! recipient={} didnt respond path={}'.format(
-                msg_timeout,
-                pex(recipient),
-                lpex(path),
-            ))
-=======
             log.error('Partner sent an invalid message. {}'.format(repr(response)))
 
         return None
 
->>>>>>> 6058217f
 
 class EndMediatedTransferTask(Task):
     """ Task that request a secret for a registered transfer. """
@@ -515,66 +383,12 @@
     def __init__(self, transfermanager, originating_transfer):
         super(EndMediatedTransferTask, self).__init__()
 
-<<<<<<< HEAD
-        if isinstance(msg, CancelTransfer):
-            assert msg.lock.hashlock == transfer.lock.hashlock
-            assert msg.lock.amount == transfer.lock.amount
-            assert msg.recipient == transfer.sender == self.raiden.address
-            channel = self.assetmanager.channels[msg.sender]
-            channel.register_transfer(msg)
-            return msg
-        elif isinstance(msg, TransferTimeout):
-            assert msg.echo == transfer.hash
-            return msg
-            # send back StaleHashLock, we need new hashlock
-        elif isinstance(msg, Secret):
-            # done exit
-            assert msg.hashlock == self.hashlock
-            # channel = self.assetmanager.channels[msg.recipient]
-            # channel.claim_locked(msg.secret)  # fixme this is also done by assetmanager
-            return msg
-        elif isinstance(msg, SecretRequest):
-            # reveal secret
-            log.info('SECRETREQUEST RECEIVED {}'.format(msg))
-            assert msg.sender == self.target
-            return msg
-
-        raise NotImplementedError()
-
-class InitMediatedTransferTask(Task):  # TODO
-    """
-    optimum initial expiration time:
-        "expiration = self.raiden.chain.block_number + channel.settle_timeout - config['reveal_timeout']"
-    PROBLEM:  we dont know yet which channel to use! channel.settle_timeout not known
-    -> create InitMediatedTransferTask, that spawns MediatedTransfers and waits for timeout/success.
-    on timeout, it alters timeout/expiration arguments, handles locks and lock forwarding
-    """
-    def __init__(self):
-        raise NotImplementedError
-
-
-class ForwardSecretTask(Task):
-
-    def __init__(self, transfermanager, hashlock, recipient, msg_timeout):
-        log.info('INIT', task=self)
-
-        self.transfermanager = transfermanager
-        self.recipient = recipient
-        self.hashlock = hashlock
-        self.msg_timeout = msg_timeout
-        self.raiden = transfermanager.raiden
-        self.event = None
-
-        super(ForwardSecretTask, self).__init__()
-        self.transfermanager.on_task_started(self)
-=======
         self.address = transfermanager.assetmanager.raiden.address
         self.transfermanager = transfermanager
         self.originating_transfer = originating_transfer
 
         hashlock = originating_transfer.lock.hashlock
         self.transfermanager.register_task_for_hashlock(self, hashlock)
->>>>>>> 6058217f
 
     def __repr__(self):
         return '<{} {}>'.format(
@@ -583,21 +397,6 @@
         )
 
     def _run(self):  # pylint: disable=method-hidden
-<<<<<<< HEAD
-        self.event = AsyncResult()  # http://www.gevent.org/gevent.event.html
-        msg = self.event.wait(self.msg_timeout)
-        # returns None if msg_timeout is reached and event-value wasn't set()
-        if not msg:
-            log.error('TIMEOUT! ' * 5)
-            # TransferTimeout is of no use, SecretRequest was for sender
-            return self.on_completion(False)
-        assert isinstance(msg, Secret)
-        assert msg.hashlock == self.hashlock
-        fwd = Secret(msg.secret)
-        self.raiden.sign(fwd)
-        self.raiden.send(self.recipient, fwd)
-        return self.on_completion(True)
-=======
         transfer = self.originating_transfer
         raiden = self.transfermanager.assetmanager.raiden
         channel = self.transfermanager.assetmanager.partneraddress_channel[transfer.sender]
@@ -635,5 +434,4 @@
         raiden.send(transfer.sender, secret)
 
         self.transfermanager.on_hashlock_result(transfer.lock.hashlock, True)
-        return
->>>>>>> 6058217f
+        return