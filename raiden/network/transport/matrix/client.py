--- conflicted
+++ resolved
@@ -86,11 +86,7 @@
         return f"<Room id={self.room_id!r} canonical_alias={self.canonical_alias!r}>"
 
     def update_local_alias(self) -> bool:
-<<<<<<< HEAD
-        """ Fetch the server local canonical alias for the room.
-=======
         """Fetch the server local canonical alias for the room.
->>>>>>> 0947d9e5
 
         This is an optimization over the general `update_aliases()` method which fetches the
         entire room state (which can be large in Raiden) and then discards all non-alias events.
@@ -234,8 +230,6 @@
     def get_presence(self, user_id: str) -> Dict[str, Any]:
         return self._send("GET", f"/presence/{quote(user_id)}/status")
 
-<<<<<<< HEAD
-=======
     def invite(self, room_id: RoomID, call_id: str, sdp_description: str) -> None:
         message = {"type": RTCMessageType.OFFER.value, "sdp": sdp_description, "call_id": call_id}
         self._send_signalling(room_id, message)
@@ -251,7 +245,6 @@
     def _send_signalling(self, room_id: RoomID, message: Dict[str, str]) -> None:
         self.send_message(room_id=room_id, text_content=json.dumps(message), msgtype="m.notice")
 
->>>>>>> 0947d9e5
     def get_aliases(self, room_id: str) -> Dict[str, Any]:
         """
         Perform GET /rooms/{room_id}/aliases.
@@ -799,16 +792,12 @@
 
             # Add toDevice messages to message queue
             if response["to_device"]["events"]:
-<<<<<<< HEAD
-                all_messages.append((None, response["to_device"]["events"],))
-=======
                 all_messages.append(
                     (
                         None,
                         response["to_device"]["events"],
                     )
                 )
->>>>>>> 0947d9e5
 
             for room_id, invite_room in response["rooms"]["invite"].items():
                 for listener in self.invite_listeners[:]:
