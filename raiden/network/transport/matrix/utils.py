import json
import re
import time
from binascii import Error as DecodeError
from collections import defaultdict
from dataclasses import dataclass
from datetime import datetime
from enum import Enum
from functools import lru_cache
from operator import attrgetter, itemgetter
from typing import (
    Any,
    Callable,
    Dict,
    FrozenSet,
    Generator,
    Iterable,
    List,
    Optional,
    Sequence,
    Set,
    Union,
)
from urllib.parse import urlparse
from uuid import UUID

import gevent
import structlog
from cachetools import LRUCache, cached
from eth_utils import (
    decode_hex,
    encode_hex,
    to_canonical_address,
    to_checksum_address,
    to_normalized_address,
)
from gevent.event import Event
from gevent.lock import Semaphore
from matrix_client.errors import MatrixError, MatrixRequestError
from structlog._config import BoundLoggerLazyProxy

from raiden.exceptions import (
    InvalidSignature,
    RaidenUnrecoverableError,
    SerializationError,
    TransportError,
)
from raiden.messages.abstract import Message, RetrieableMessage, SignedMessage
from raiden.messages.synchronization import Processed
from raiden.network.transport.matrix.client import (
    GMatrixClient,
    MatrixSyncMessages,
    Room,
    User,
    node_address_from_userid,
)
from raiden.network.utils import get_average_http_response_time
from raiden.storage.serialization.serializer import MessageSerializer
from raiden.utils.capabilities import deserialize_capabilities, serialize_capabilities
from raiden.utils.gevent import spawn_named
from raiden.utils.signer import Signer, recover
from raiden.utils.typing import Address, ChainID, MessageID, PeerCapabilities, Signature
from raiden_contracts.constants import ID_TO_CHAINNAME

log = structlog.get_logger(__name__)
cached_deserialize = lru_cache()(MessageSerializer.deserialize)

JOIN_RETRIES = 10
USERID_RE = re.compile(r"^@(0x[0-9a-f]{40})(?:\.[0-9a-f]{8})?(?::.+)?$")
DISPLAY_NAME_HEX_RE = re.compile(r"^0x[0-9a-fA-F]{130}$")
ROOM_NAME_SEPARATOR = "_"
ROOM_NAME_PREFIX = "raiden"
# The maximum matrix event size is 65 kB. Since events are larger than just the message
# content we chose a conservative value
MATRIX_MAX_BATCH_SIZE = 50_000
JSONResponse = Dict[str, Any]


class UserPresence(Enum):
    ONLINE = "online"
    UNAVAILABLE = "unavailable"
    OFFLINE = "offline"
    UNKNOWN = "unknown"
    SERVER_ERROR = "server_error"


class AddressReachability(Enum):
    REACHABLE = 1
    UNREACHABLE = 2
    UNKNOWN = 3


@dataclass
class ReachabilityState:
    reachability: AddressReachability
    time: datetime


EPOCH = datetime(1970, 1, 1)
UNKNOWN_REACHABILITY_STATE = ReachabilityState(AddressReachability.UNKNOWN, EPOCH)


USER_PRESENCE_REACHABLE_STATES = {UserPresence.ONLINE, UserPresence.UNAVAILABLE}
USER_PRESENCE_TO_ADDRESS_REACHABILITY = {
    UserPresence.ONLINE: AddressReachability.REACHABLE,
    UserPresence.UNAVAILABLE: AddressReachability.REACHABLE,
    UserPresence.OFFLINE: AddressReachability.UNREACHABLE,
    UserPresence.UNKNOWN: AddressReachability.UNKNOWN,
    UserPresence.SERVER_ERROR: AddressReachability.UNKNOWN,
}


def address_from_userid(user_id: str) -> Optional[Address]:
    match = USERID_RE.match(user_id)
    if not match:
        return None

    encoded_address = match.group(1)
    address: Address = to_canonical_address(encoded_address)

    return address


class DisplayNameCache:
    def __init__(self) -> None:
        self.userid_to_displayname: Dict[str, str] = dict()

    def warm_users(self, users: List[User]) -> None:
        for user in users:
            user_id = user.user_id
            cached_displayname = self.userid_to_displayname.get(user_id)

            if cached_displayname is None:
                # The cache is cold, query and warm it.
                if not user.displayname:
                    # Handles an edge case where the Matrix federation does not
                    # have the profile for a given userid. The server response
                    # is roughly:
                    #
                    #   {"errcode":"M_NOT_FOUND","error":"Profile was not found"} or
                    #   {"errcode":"M_UNKNOWN","error":"Failed to fetch profile"}
                    try:
                        user.get_display_name()
                    except MatrixRequestError as ex:
                        # We ignore the error here and set user presence: SERVER_ERROR at the
                        # calling site
                        log.error(
                            "Ignoring Matrix error in `get_display_name`",
                            exc_info=ex,
                            user_id=user.user_id,
                        )

                if user.displayname is not None:
                    self.userid_to_displayname[user.user_id] = user.displayname

            elif user.displayname is None:
                user.displayname = cached_displayname

            elif user.displayname != cached_displayname:
                log.debug(
                    "User displayname changed!",
                    cached=cached_displayname,
                    current=user.displayname,
                )
                self.userid_to_displayname[user.user_id] = user.displayname


class UserAddressManager:
    """Matrix user <-> eth address mapping and user / address reachability helper.

    In Raiden the smallest unit of addressability is a node with an associated Ethereum address.
    In Matrix it's a user. Matrix users are (at the moment) bound to a specific homeserver.
    Since we want to provide resiliency against unavailable homeservers a single Raiden node with
    a single Ethereum address can be in control over multiple Matrix users on multiple homeservers.

    Therefore we need to perform a many-to-one mapping of Matrix users to Ethereum addresses.
    Each Matrix user has a presence state (ONLINE, OFFLINE).
    One of the preconditions of running a Raiden node is that there can always only be one node
    online for a particular address at a time.
    That means we can synthesize the reachability of an address from the user presence states.

    This helper internally tracks both the user presence and address reachability for addresses
    that have been marked as being 'interesting' (by calling the `.add_address()` method).
    Additionally it provides the option of passing callbacks that will be notified when
    presence / reachability change.
    """

    def __init__(
        self,
        client: GMatrixClient,
        displayname_cache: DisplayNameCache,
        address_reachability_changed_callback: Callable[
            [Address, AddressReachability, PeerCapabilities], None
        ],
        user_presence_changed_callback: Optional[Callable[[User, UserPresence], None]] = None,
        _log_context: Optional[Dict[str, Any]] = None,
    ) -> None:
        self._client = client
        self._displayname_cache = displayname_cache
        self._address_reachability_changed_callback = address_reachability_changed_callback
        self._user_presence_changed_callback = user_presence_changed_callback
        self._stop_event = Event()

        self._reset_state()

        self._log_context = _log_context
        self._log = None
        self._listener_id: Optional[UUID] = None

    def start(self) -> None:
        """Start listening for presence updates.

        Should be called before ``.login()`` is called on the underlying client."""
        assert self._listener_id is None, "UserAddressManager.start() called twice"
        self._stop_event.clear()
        self._listener_id = self._client.add_presence_listener(self._presence_listener)

    def stop(self) -> None:
        """ Stop listening on presence updates. """
        assert self._listener_id is not None, "UserAddressManager.stop() called before start"
        self._stop_event.set()
        self._client.remove_presence_listener(self._listener_id)
        self._listener_id = None
        self._log = None
        self._reset_state()

    @property
    def known_addresses(self) -> Set[Address]:
        """ Return all addresses we keep track of """
        # This must return a copy of the current keys, because the container
        # may be modified while these values are used. Issue: #5240
        return set(self._address_to_userids)

    def is_address_known(self, address: Address) -> bool:
        """ Is the given ``address`` reachability being monitored? """
        return address in self._address_to_userids

    def add_address(self, address: Address) -> None:
        """ Add ``address`` to the known addresses that are being observed for reachability. """
        # Since _address_to_userids is a defaultdict accessing the key creates the entry
        _ = self._address_to_userids[address]

    def add_userid_for_address(self, address: Address, user_id: str) -> None:
        """Add a ``user_id`` for the given ``address``.

        Implicitly adds the address if it was unknown before.
        """
        self._address_to_userids[address].add(user_id)

    def add_userids_for_address(self, address: Address, user_ids: Iterable[str]) -> None:
        """Add multiple ``user_ids`` for the given ``address``.

        Implicitly adds any addresses if they were unknown before.
        """
        self._address_to_userids[address].update(user_ids)

    def get_userids_for_address(self, address: Address) -> Set[str]:
        """ Return all known user ids for the given ``address``. """
        if not self.is_address_known(address):
            return set()
        return self._address_to_userids[address]

    def get_userid_presence(self, user_id: str) -> UserPresence:
        """ Return the current presence state of ``user_id``. """
        return self._userid_to_presence.get(user_id, UserPresence.UNKNOWN)

    def get_address_reachability(self, address: Address) -> AddressReachability:
        """ Return the current reachability state for ``address``. """
        return self._address_to_reachabilitystate.get(
            address, UNKNOWN_REACHABILITY_STATE
        ).reachability

    def get_address_reachability_state(self, address: Address) -> ReachabilityState:
        """ Return the current reachability state for ``address``. """
        return self._address_to_reachabilitystate.get(address, UNKNOWN_REACHABILITY_STATE)

    def get_address_capabilities(self, address: Address) -> PeerCapabilities:
        """ Return the protocol capabilities for ``address``. """
        return self._address_to_capabilities.get(address, PeerCapabilities({}))

    def force_user_presence(self, user: User, presence: UserPresence) -> None:
        """Forcibly set the ``user`` presence to ``presence``.

        This method is only provided to cover an edge case in our use of the Matrix protocol and
        should **not** generally be used.
        """
        self._userid_to_presence[user.user_id] = presence

    def populate_userids_for_address(self, address: Address, force: bool = False) -> None:
        """Populate known user ids for the given ``address`` from the server directory.

        If ``force`` is ``True`` perform the directory search even if there
        already are known users.
        """
        if force or not self.get_userids_for_address(address):
            self.add_userids_for_address(
                address,
                (
                    user.user_id
                    for user in self._client.search_user_directory(to_normalized_address(address))
                    if self._validate_userid_signature(user)
                ),
            )

    def track_address_presence(
        self, address: Address, user_ids: Union[Set[str], FrozenSet[str]] = None
    ) -> None:
        """
        Update synthesized address presence state.

        Triggers callback (if any) in case the state has changed.
        """
        # Is this address already tracked for all given user_ids?
        if user_ids is None:
            user_ids = frozenset()
        state_known = (
            self.get_address_reachability_state(address).reachability
            != AddressReachability.UNKNOWN
        )
        no_new_user_ids = user_ids.issubset(self._address_to_userids[address])
        if state_known and no_new_user_ids:
            return

        # Update presence
        self.add_userids_for_address(address, user_ids)
        userids_to_presence = {}
        for uid in user_ids:
            presence = self._fetch_user_presence(uid)
            userids_to_presence[uid] = presence
            # We assume that this is only used when no presence has been set,
            # yet. So let's use a presence_update_id that's smaller than the
            # usual ones, which start at 0.
            self._set_user_presence(uid, presence, presence_update_id=-1)

        log.debug(
            "Fetched user presences",
            address=to_checksum_address(address),
            userids_to_presence=userids_to_presence,
        )

        self._maybe_address_reachability_changed(address)

    def query_capabilities_for_user_id(self, user_id: str) -> PeerCapabilities:
        """ This pulls the `avatar_url` for a given user/user_id and parses the capabilities.  """
        try:
            user: User = self._client.get_user(user_id)
<<<<<<< HEAD
        except MatrixRequestError:
            return PeerCapabilities({})
        avatar_url = user.get_avatar_url()
        if avatar_url is not None:
            return PeerCapabilities(deserialize_capabilities(avatar_url))
        else:
            return PeerCapabilities({})
=======
            avatar_url = user.get_avatar_url()
            if avatar_url is not None:
                return PeerCapabilities(deserialize_capabilities(avatar_url))
        except MatrixRequestError:
            log.debug("Could not fetch capabilities", user_id=user_id)
        return PeerCapabilities({})
>>>>>>> 0947d9e5

    def get_reachability_from_matrix(self, user_ids: Iterable[str]) -> AddressReachability:
        """Get the current reachability without any side effects

        Since his does not even do any caching, don't use it for the normal
        communication between participants in a channel.
        """
        for uid in user_ids:
            presence = self._fetch_user_presence(uid)
            if USER_PRESENCE_TO_ADDRESS_REACHABILITY[presence] == AddressReachability.REACHABLE:
                return AddressReachability.REACHABLE

        return AddressReachability.UNREACHABLE

    def _maybe_address_reachability_changed(self, address: Address) -> None:
        # A Raiden node may have multiple Matrix users, this happens when
        # Raiden roams from a Matrix server to another. This loop goes over all
        # these users and uses the "best" presence. IOW, if there is at least one
        # Matrix user that is reachable, then the Raiden node is considered
        # reachable.
        userids = self._address_to_userids[address].copy()
        presence_to_uid = defaultdict(list)
        for uid in userids:
            presence_to_uid[self._userid_to_presence.get(uid)].append(uid)
        composite_presence = set(presence_to_uid.keys())

        new_presence = UserPresence.UNKNOWN
        for presence in UserPresence.__members__.values():
            if presence in composite_presence:
                new_presence = presence
                break

        new_address_reachability = USER_PRESENCE_TO_ADDRESS_REACHABILITY[new_presence]

        prev_reachability_state = self.get_address_reachability_state(address)
        if new_address_reachability == prev_reachability_state.reachability:
            return
        # for capabilities, we get the "first" uid that showed the `new_presence`
        present_uid = presence_to_uid[new_presence].pop()
        capabilities = self.query_capabilities_for_user_id(present_uid)
        now = datetime.now()

        self.log.debug(
            "Changing address reachability state",
            address=to_checksum_address(address),
            prev_state=prev_reachability_state.reachability,
            state=new_address_reachability,
            last_change=prev_reachability_state.time,
            change_after=now - prev_reachability_state.time,
        )

        self._address_to_reachabilitystate[address] = ReachabilityState(
            new_address_reachability, now
        )
        self._address_to_capabilities[address] = capabilities

        self._address_reachability_changed_callback(
            address, new_address_reachability, capabilities
        )

    def _presence_listener(self, event: Dict[str, Any], presence_update_id: int) -> None:
        """
        Update cached user presence state from Matrix presence events.

        Due to the possibility of nodes using accounts on multiple homeservers a composite
        address state is synthesised from the cached individual user presence states.
        """
        if self._stop_event.ready():
            return

        user_id = event["sender"]

        if event["type"] != "m.presence" or user_id == self._user_id:
            return

        address = address_from_userid(user_id)

        # Not a user we've whitelisted, skip. This needs to be on the top of
        # the function so that we don't request they displayname of users that
        # are not important for the node. The presence is updated for every
        # user on the first sync, since every Raiden node is a member of a
        # broadcast room. This can result in thousands requests to the Matrix
        # server in the first sync which will lead to slow startup times and
        # presence problems.
        if address is None or not self.is_address_known(address):
            return

        user = self._user_from_id(user_id, event["content"].get("displayname"))

        if not user:
            return

        self._displayname_cache.warm_users([user])
        # If for any reason we cannot resolve the displayname, then there was a server error.
        # Any properly logged in user that joined a room, will have a displayname.
        # A reason for not resolving it could be rate limiting by the other server.
        if user.displayname is None:
            new_state = UserPresence.SERVER_ERROR
            self._set_user_presence(user_id, new_state, presence_update_id)
            return

        address = self._validate_userid_signature(user)
        if not address:
            return

        self.add_userid_for_address(address, user_id)

        new_state = UserPresence(event["content"]["presence"])

        self._set_user_presence(user_id, new_state, presence_update_id)
        self._maybe_address_reachability_changed(address)

    def _reset_state(self) -> None:
        self._address_to_userids: Dict[Address, Set[str]] = defaultdict(set)
        self._address_to_reachabilitystate: Dict[Address, ReachabilityState] = dict()
        self._address_to_capabilities: Dict[Address, PeerCapabilities] = dict()
        self._userid_to_presence: Dict[str, UserPresence] = dict()
        self._userid_to_presence_update_id: Dict[str, int] = dict()

    @property
    def _user_id(self) -> str:
        user_id = getattr(self._client, "user_id", None)
        assert user_id, f"{self.__class__.__name__}._user_id accessed before client login"
        return user_id

    def _user_from_id(self, user_id: str, display_name: Optional[str] = None) -> Optional[User]:
        try:
            return User(self._client.api, user_id, display_name)
        except ValueError:
            log.error("Matrix server returned an invalid user_id.")
        return None

    def _fetch_user_presence(self, user_id: str) -> UserPresence:
        try:
            presence = UserPresence(self._client.get_user_presence(user_id))
        except MatrixRequestError:
            # The following exception will be raised if the local user and the
            # target user do not have a shared room:
            #
            #   MatrixRequestError: 403:
            #   {"errcode":"M_FORBIDDEN","error":"You are not allowed to see their presence."}
            presence = UserPresence.UNKNOWN
            log.exception("Could not fetch user presence")

        return presence

    def _set_user_presence(
        self, user_id: str, presence: UserPresence, presence_update_id: int
    ) -> None:
        user = self._user_from_id(user_id)
        if not user:
            return

        # -1 is used in track_address_presence, so we use -2 as a default.
        if self._userid_to_presence_update_id.get(user_id, -2) >= presence_update_id:
            # We've already received a more recent presence (or the same one)
            return

        old_presence = self._userid_to_presence.get(user_id)
        if old_presence == presence:
            # This can happen when force_user_presence is used. For most other
            # cased the presence_update_id check will return first.
            return

        self._userid_to_presence[user_id] = presence
        self._userid_to_presence_update_id[user_id] = presence_update_id
        self.log.debug(
            "Changing user presence state",
            user_id=user_id,
            prev_state=old_presence,
            state=presence,
        )
        if self._user_presence_changed_callback:
            self._displayname_cache.warm_users([user])
            self._user_presence_changed_callback(user, presence)

    @staticmethod
    def _validate_userid_signature(user: User) -> Optional[Address]:
        return validate_userid_signature(user)

    @property
    def log(self) -> BoundLoggerLazyProxy:
        if self._log:
            return self._log  # type: ignore

        context = self._log_context or {}

        # Only cache the logger once the user_id becomes available
        if hasattr(self._client, "user_id"):
            context["current_user"] = self._user_id
            context["node"] = node_address_from_userid(self._user_id)

            bound_log = log.bind(**context)
            self._log = bound_log
            return bound_log

        # Apply  the `_log_context` even if the user_id is not yet available
        return log.bind(**context)


class MessageAckTimingKeeper:
    def __init__(self) -> None:
        self._seen_messages: Set[MessageID] = set()
        self._messages_in_flight: Dict[MessageID, float] = {}
        self._durations: List[float] = []

    def add_message(self, message: RetrieableMessage) -> None:
        if message.message_identifier in self._seen_messages:
            return
        self._messages_in_flight[message.message_identifier] = time.monotonic()
        self._seen_messages.add(message.message_identifier)

    def finalize_message(self, message: Processed) -> None:
        start_time = self._messages_in_flight.pop(message.message_identifier, None)
        if start_time is None:
            # We received an unknown `Processed` message. This can happen after a restart. Ignore.
            return
        self._durations.append(time.monotonic() - start_time)

    def generate_report(self) -> List[float]:
        if not self._durations:
            return []
        return sorted(self._durations)


def join_broadcast_room(client: GMatrixClient, broadcast_room_alias: str) -> Room:
    """Join the public broadcast through the alias `broadcast_room_alias`.

    When a new Matrix instance is deployed the broadcast room _must_ be created
    and aliased, Raiden will not use a server that does not have the discovery
    room properly set. Requiring the setup of the broadcast alias as part of
    the server setup fixes a serious race condition where multiple discovery
    rooms are created, which would break the presence checking.
    See: https://github.com/raiden-network/raiden-transport/issues/46
    """
    try:
        room = client.join_room(broadcast_room_alias)
        del client.rooms[room.room_id]
        return room
    except MatrixRequestError:
        raise RaidenUnrecoverableError(
            f"Could not join broadcast room {broadcast_room_alias}. "
            f"Make sure the Matrix server you're trying to connect to uses the recommended server "
            f"setup, esp. the server-side broadcast room creation. "
            f"See https://github.com/raiden-network/raiden-transport."
        )


def first_login(client: GMatrixClient, signer: Signer, username: str, cap_str: str) -> User:
    """Login within a server.

    There are multiple cases where a previous auth token can become invalid and
    a new login is necessary:

    - The server is configured to automatically invalidate tokens after a while
      (not the default)
    - A server operator may manually wipe or invalidate existing access tokens
    - A node may have roamed to a different server (e.g. because the original
      server was temporarily unavailable) and is now 'returning' to the
      previously used server.

    This relies on the Matrix server having the `eth_auth_provider` plugin
    installed, the plugin will automatically create the user on the first
    login. The plugin requires the password to be the signature of the server
    hostname, verified by the server to prevent account creation spam.

    Displayname is the signature of the whole user_id (including homeserver),
    to be verified by other peers and prevent impersonation attacks.
    """
    server_url = client.api.base_url
    server_name = urlparse(server_url).netloc

    # The plugin `eth_auth_provider` expects a signature of the server_name as
    # the user's password.
    #
    # For a honest matrix server:
    #
    # - This prevents impersonation attacks / name squatting, since the plugin
    # will validate the username by recovering the address from the signature
    # and check the recovered address and the username matches.
    #
    # For a badly configured server (one without the plugin):
    #
    # - An attacker can front run and register the username before the honest
    # user:
    #    - Because the attacker cannot guess the correct password, when the
    #    honest node tries to login it will fail, which tells us the server is
    #    improperly configured and should be blacklisted.
    #    - The attacker cannot forge a signature to use as a display name, so
    #    the partner node can tell there is a malicious node trying to
    #    eavesdrop the conversation and that matrix server should be
    #    blacklisted.
    # - The username is available, but because the plugin is not installed the
    # login will fail since the user is not registered. Here too one can infer
    # the server is improperly configured and blacklist the server.
    password = encode_hex(signer.sign(server_name.encode()))

    # Disabling sync because login is done before the transport is fully
    # initialized, i.e. the inventory rooms don't have the callbacks installed.
    client.login(username, password, sync=False, device_id="raiden")

    # Because this is the first login, the display name has to be set, this
    # prevents the impersonation mentioned above. subsequent calls will reuse
    # the authentication token and the display name will be properly set.
    signature_bytes = signer.sign(client.user_id.encode())
    signature_hex = encode_hex(signature_bytes)

    user = client.get_user(client.user_id)

    try:
        current_display_name = user.get_display_name()
    except MatrixRequestError as ex:
        # calling site
        log.error(
            "Ignoring Matrix error in `get_display_name`",
            exc_info=ex,
            user_id=user.user_id,
        )
        current_display_name = ""

    # Only set the display name if necessary, since this is a slow operation.
    if current_display_name != signature_hex:
        user.set_display_name(signature_hex)

<<<<<<< HEAD
    current_capabilities = user.get_avatar_url() or ""
=======
    try:
        current_capabilities = user.get_avatar_url() or ""
    except MatrixRequestError as ex:
        log.error(
            "Ignoring Matrix error in `get_avatar_url`",
            exc_info=ex,
            user_id=user.user_id,
        )
        current_capabilities = ""
>>>>>>> 0947d9e5

    # Only set the capabilities if necessary.
    if current_capabilities != cap_str:
        user.set_avatar_url(cap_str)

    log.debug(
        "Logged in",
        node=to_checksum_address(username),
        homeserver=server_name,
        server_url=server_url,
    )
    return user


def is_valid_username(username: str, server_name: str, user_id: str) -> bool:
    _match_user = re.match(f"^@{re.escape(username)}:{re.escape(server_name)}$", user_id)
    return bool(_match_user)


def login_with_token(client: GMatrixClient, user_id: str, access_token: str) -> Optional[User]:
    """Reuse an existing authentication code.

    If this succeeds it means the user has logged in the past, so we assume the
    display name is properly set and that there may be rooms open from past
    executions.
    """
    client.set_access_token(user_id=user_id, token=access_token)

    try:
        # Test the credentials. Any API that requries authentication
        # would be enough.
        client.api.get_devices()
    except MatrixRequestError as ex:
        log.debug(
            "Couldn't use previous login credentials",
            node=node_address_from_userid(client.user_id),
            prev_user_id=user_id,
            _exception=ex,
        )
        return None

    log.debug(
        "Success. Valid previous credentials",
        node=node_address_from_userid(client.user_id),
        user_id=user_id,
    )
    return client.get_user(client.user_id)


def login(
    client: GMatrixClient,
    signer: Signer,
    prev_auth_data: Optional[str] = None,
    capabilities: Dict[str, Any] = None,
) -> User:
    """Login with a matrix server.

    Params:
        client: GMatrixClient instance configured with desired homeserver.
        signer: Signer used to sign the password and displayname.
        prev_auth_data: Previously persisted authentication using the format "{user}/{password}".
    """
    if capabilities is None:
        capabilities = {}
    server_url = client.api.base_url
    server_name = urlparse(server_url).netloc

    username = str(to_normalized_address(signer.address))

    if prev_auth_data and prev_auth_data.count("/") == 1:
        user_id, _, access_token = prev_auth_data.partition("/")

        if is_valid_username(username, server_name, user_id):
            user = login_with_token(client, user_id, access_token)

            if user is not None:
                return user
        else:
            log.debug(
                "Auth data is invalid, discarding",
                node=username,
                user_id=user_id,
                server_name=server_name,
            )

    try:
        capstr = serialize_capabilities(capabilities)
    except ValueError:
        raise Exception("error serializing")
    return first_login(client, signer, username, capstr)


@cached(cache=LRUCache(128), key=attrgetter("user_id", "displayname"), lock=Semaphore())
def validate_userid_signature(user: User) -> Optional[Address]:
    """ Validate a userId format and signature on displayName, and return its address"""
    # display_name should be an address in the USERID_RE format
    match = USERID_RE.match(user.user_id)
    if not match:
        log.warning("Invalid user id", user=user.user_id)
        return None

    displayname = user.displayname

    if displayname is None:
        log.warning("Displayname not set", user=user.user_id)
        return None

    encoded_address = match.group(1)
    address: Address = to_canonical_address(encoded_address)

    try:
        if DISPLAY_NAME_HEX_RE.match(displayname):
            signature_bytes = decode_hex(displayname)
        else:
            log.warning("Displayname invalid format", user=user.user_id, displayname=displayname)
            return None
        recovered = recover(data=user.user_id.encode(), signature=Signature(signature_bytes))
        if not (address and recovered and recovered == address):
            log.warning("Unexpected signer of displayname", user=user.user_id)
            return None
    except (
        DecodeError,
        TypeError,
        InvalidSignature,
        MatrixRequestError,
        json.decoder.JSONDecodeError,
    ):
        return None
    return address


def sort_servers_closest(
    servers: Sequence[str],
    max_timeout: float = 3.0,
    samples_per_server: int = 3,
    sample_delay: float = 0.125,
) -> Dict[str, float]:
    """Sorts a list of servers by http round-trip time

    Params:
        servers: sequence of http server urls
    Returns:
        sequence of pairs of url,rtt in seconds, sorted by rtt, excluding failed and excessively
        slow servers (possibly empty)

    The default timeout was chosen after measuring the long tail of the development matrix servers.
    Under no stress, servers will have a very long tail of up to 2.5 seconds (measured 15/01/2020),
    which can lead to failure during startup if the timeout is too low.
    This increases the timeout so that the network hiccups won't cause Raiden startup failures.
    """
    if not {urlparse(url).scheme for url in servers}.issubset({"http", "https"}):
        raise TransportError("Invalid server urls")

    rtt_greenlets = set(
        spawn_named(
            "get_average_http_response_time",
            get_average_http_response_time,
            url=server_url,
            samples=samples_per_server,
            sample_delay=sample_delay,
        )
        for server_url in servers
    )

    total_timeout = samples_per_server * (max_timeout + sample_delay)

    results = []
    for greenlet in gevent.iwait(rtt_greenlets, timeout=total_timeout):
        result = greenlet.get()
        if result is not None:
            results.append(result)

    gevent.killall(rtt_greenlets)

    if not results:
        raise TransportError(
            f"No Matrix server available with good latency, requests takes more "
            f"than {max_timeout} seconds."
        )

    server_url_to_rtt = dict(sorted(results, key=itemgetter(1)))
    log.debug("Available Matrix homeservers", servers=server_url_to_rtt)
    return server_url_to_rtt


def make_client(
    handle_messages_callback: Callable[[MatrixSyncMessages], bool],
    handle_member_join_callback: Callable[[Room], None],
    servers: List[str],
    *args: Any,
    **kwargs: Any,
) -> GMatrixClient:
    """Given a list of possible servers, chooses the closest available and create a GMatrixClient

    Params:
        servers: list of servers urls, with scheme (http or https)
        Rest of args and kwargs are forwarded to GMatrixClient constructor
    Returns:
        GMatrixClient instance for one of the available servers
    """
    if len(servers) > 1:
        sorted_servers = sort_servers_closest(servers)
        log.debug("Selecting best matrix server", sorted_servers=sorted_servers)
    elif len(servers) == 1:
        sorted_servers = {servers[0]: 0}
    else:
        raise TransportError("No valid servers list given")

    last_ex = None
    for server_url, rtt in sorted_servers.items():
        client = GMatrixClient(
            handle_messages_callback,
            handle_member_join_callback,
            server_url,
            *args,
            **kwargs,
        )

        retries = 3
        while retries:
            retries -= 1
            try:
                client.api._send("GET", "/versions", api_path="/_matrix/client")
            except MatrixRequestError as ex:
                log.warning(
                    "Matrix server returned an error, retrying",
                    server_url=server_url,
                    _exception=ex,
                )
                last_ex = ex
            except MatrixError as ex:
                log.warning("Selected server not usable", server_url=server_url, _exception=ex)
                last_ex = ex
                retries = 0
            else:
                log.info(
                    "Using Matrix server",
                    server_url=server_url,
                    server_ident=client.api.server_ident,
                    average_rtt=rtt,
                )
                return client

    raise TransportError(
        "Unable to find a reachable Matrix server. Please check your network connectivity."
    ) from last_ex


def make_room_alias(chain_id: ChainID, *suffixes: str) -> str:
    """Given a chain_id and any number of suffixes (broadcast room names, pair of addresses),
    compose and return the canonical room name for raiden network

    network name from raiden_contracts.constants.ID_TO_CHAINNAME is used for name, if available,
    else numeric id
    Params:
        chain_id: numeric blockchain id for that room, as raiden rooms are per-chain specific
        *suffixes: one or more suffixes for the name
    Returns:
        Qualified full room name. e.g.:
            make_room_alias(3, 'discovery') == 'raiden_ropsten_discovery'
    """
    network_name = ID_TO_CHAINNAME.get(chain_id, str(chain_id))
    return ROOM_NAME_SEPARATOR.join([ROOM_NAME_PREFIX, network_name, *suffixes])


def validate_and_parse_message(data: Any, peer_address: Address) -> List[Message]:
    messages: List[Message] = list()

    if not isinstance(data, str):
        log.warning(
            "Received Message body not a string",
            message_data=data,
            peer_address=to_checksum_address(peer_address),
        )
        return []

    for line in data.splitlines():
        line = line.strip()
        if not line:
            continue
        try:
            message = cached_deserialize(line)
        except SerializationError as ex:
            log.warning(
                "Not a valid Message",
                message_data=line,
                peer_address=to_checksum_address(peer_address),
                _exc=ex,
            )
            continue
        if not isinstance(message, SignedMessage):
            log.warning(
                "Message not a SignedMessage!",
                message=message,
                peer_address=to_checksum_address(peer_address),
            )
            continue
        if message.sender != peer_address:
            log.warning(
                "Message not signed by sender!",
                message=message,
                signer=message.sender,
                peer_address=to_checksum_address(peer_address),
            )
            continue
        messages.append(message)

    return messages


def my_place_or_yours(our_address: Address, partner_address: Address) -> Address:
    """Convention to compare two addresses. Compares lexicographical
    order and returns the preceding address"""

    if our_address == partner_address:
        raise ValueError("Addresses to compare must differ")
    sorted_addresses = sorted([our_address, partner_address])
    return sorted_addresses[0]


def make_message_batches(
    message_texts: Iterable[str], _max_batch_size: int = MATRIX_MAX_BATCH_SIZE
) -> Generator[str, None, None]:
    """ Group messages into newline separated batches not exceeding ``_max_batch_size``. """
    current_batch: List[str] = []
    size = 0
    for message_text in message_texts:
        if size + len(message_text) > _max_batch_size:
            if size == 0:
                # A single message exceeds the maximum batch size. This should not happen.
                raise TransportError(
                    f"Message exceeds batch size. Size: {len(message_text)}, "
                    f"Max: {MATRIX_MAX_BATCH_SIZE}, Message: {message_text}"
                )
            yield "\n".join(current_batch)
            current_batch = []
            size = 0
        current_batch.append(message_text)
        size += len(message_text)
    if current_batch:
        yield "\n".join(current_batch)<|MERGE_RESOLUTION|>--- conflicted
+++ resolved
@@ -344,22 +344,12 @@
         """ This pulls the `avatar_url` for a given user/user_id and parses the capabilities.  """
         try:
             user: User = self._client.get_user(user_id)
-<<<<<<< HEAD
-        except MatrixRequestError:
-            return PeerCapabilities({})
-        avatar_url = user.get_avatar_url()
-        if avatar_url is not None:
-            return PeerCapabilities(deserialize_capabilities(avatar_url))
-        else:
-            return PeerCapabilities({})
-=======
             avatar_url = user.get_avatar_url()
             if avatar_url is not None:
                 return PeerCapabilities(deserialize_capabilities(avatar_url))
         except MatrixRequestError:
             log.debug("Could not fetch capabilities", user_id=user_id)
         return PeerCapabilities({})
->>>>>>> 0947d9e5
 
     def get_reachability_from_matrix(self, user_ids: Iterable[str]) -> AddressReachability:
         """Get the current reachability without any side effects
@@ -684,9 +674,6 @@
     if current_display_name != signature_hex:
         user.set_display_name(signature_hex)
 
-<<<<<<< HEAD
-    current_capabilities = user.get_avatar_url() or ""
-=======
     try:
         current_capabilities = user.get_avatar_url() or ""
     except MatrixRequestError as ex:
@@ -696,7 +683,6 @@
             user_id=user.user_id,
         )
         current_capabilities = ""
->>>>>>> 0947d9e5
 
     # Only set the capabilities if necessary.
     if current_capabilities != cap_str:
